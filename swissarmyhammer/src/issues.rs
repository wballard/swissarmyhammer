--- conflicted
+++ resolved
@@ -1,11 +1,7 @@
 use crate::error::{Result, SwissArmyHammerError};
 use serde::{Deserialize, Serialize};
-<<<<<<< HEAD
-use std::path::{Path, PathBuf};
 use std::fs;
 use std::io::{self, Read};
-=======
-use std::fs;
 use std::path::{Path, PathBuf};
 use tracing::debug;
 
@@ -14,7 +10,6 @@
 
 /// Number of digits for issue numbering in filenames
 const ISSUE_NUMBER_DIGITS: usize = 6;
->>>>>>> 3e2bde9b
 
 /// Represents an issue in the tracking system
 #[derive(Debug, Clone, Serialize, Deserialize, PartialEq)]
