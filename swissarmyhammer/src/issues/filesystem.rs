use crate::error::{Result, SwissArmyHammerError};
use chrono::{DateTime, Utc};
use serde::{Deserialize, Serialize};
use std::fs;
use std::path::{Path, PathBuf};
use tokio::sync::Mutex;
use tracing::debug;

/// Maximum issue number supported (6 digits)
use crate::config::Config;

/// Type-safe wrapper for issue numbers to prevent mixing with other u32 values
#[derive(Debug, Clone, Copy, PartialEq, Eq, PartialOrd, Ord, Serialize, Deserialize)]
pub struct IssueNumber(u32);

impl IssueNumber {
    /// Create a new issue number with validation
    pub fn new(number: u32) -> Result<Self> {
        if number > Config::global().max_issue_number {
            return Err(SwissArmyHammerError::InvalidIssueNumber(format!(
                "Issue number {} exceeds maximum ({})",
                number,
                Config::global().max_issue_number
            )));
        }
        Ok(Self(number))
    }

    /// Get the raw u32 value
    pub fn value(&self) -> u32 {
        self.0
    }
}

impl std::fmt::Display for IssueNumber {
    fn fmt(&self, f: &mut std::fmt::Formatter<'_>) -> std::fmt::Result {
        write!(f, "{:06}", self.0)
    }
}

impl From<u32> for IssueNumber {
    fn from(value: u32) -> Self {
        Self(value)
    }
}

impl From<IssueNumber> for u32 {
    fn from(value: IssueNumber) -> Self {
        value.0
    }
}

impl std::ops::Add<u32> for IssueNumber {
    type Output = IssueNumber;

    fn add(self, rhs: u32) -> Self::Output {
        IssueNumber(self.0 + rhs)
    }
}

/// Represents an issue in the tracking system
#[derive(Debug, Clone, Serialize, Deserialize, PartialEq)]
pub struct Issue {
    /// The issue number (6-digit format)
    pub number: IssueNumber,
    /// The issue name (derived from filename without number prefix)
    pub name: String,
    /// The full content of the issue markdown file
    pub content: String,
    /// Whether the issue is completed
    pub completed: bool,
    /// The file path of the issue
    pub file_path: PathBuf,
    /// When the issue was created
    pub created_at: DateTime<Utc>,
}

/// Represents the current state of the issue system
#[derive(Debug, Clone)]
pub struct IssueState {
    /// Path to the issues directory
    pub issues_dir: PathBuf,
    /// Path to the completed issues directory
    pub completed_dir: PathBuf,
}

/// Trait for issue storage operations
#[async_trait::async_trait]
pub trait IssueStorage: Send + Sync {
    /// List all issues (both pending and completed)
    async fn list_issues(&self) -> Result<Vec<Issue>>;

    /// Get a specific issue by number
    async fn get_issue(&self, number: u32) -> Result<Issue>;

    /// Create a new issue with auto-assigned number
    async fn create_issue(&self, name: String, content: String) -> Result<Issue>;

    /// Update an existing issue's content
    async fn update_issue(&self, number: u32, content: String) -> Result<Issue>;

    /// Mark an issue as complete (move to complete directory)
    async fn mark_complete(&self, number: u32) -> Result<Issue>;

    /// Batch operations for better performance
    /// Create multiple issues at once
    async fn create_issues_batch(&self, issues: Vec<(String, String)>) -> Result<Vec<Issue>>;

    /// Get multiple issues by their numbers
    async fn get_issues_batch(&self, numbers: Vec<u32>) -> Result<Vec<Issue>>;

    /// Update multiple issues at once
    async fn update_issues_batch(&self, updates: Vec<(u32, String)>) -> Result<Vec<Issue>>;

    /// Mark multiple issues as complete
    async fn mark_complete_batch(&self, numbers: Vec<u32>) -> Result<Vec<Issue>>;
}

/// File system implementation of issue storage
pub struct FileSystemIssueStorage {
    #[allow(dead_code)]
    state: IssueState,
    /// Mutex to ensure thread-safe issue creation and prevent race conditions
    /// when multiple threads attempt to create issues simultaneously
    creation_lock: Mutex<()>,
}

impl FileSystemIssueStorage {
    /// Create a new FileSystemIssueStorage instance
    pub fn new(issues_dir: PathBuf) -> Result<Self> {
        let completed_dir = issues_dir.join("complete");

        // Create directories if they don't exist
        fs::create_dir_all(&issues_dir).map_err(SwissArmyHammerError::Io)?;
        fs::create_dir_all(&completed_dir).map_err(SwissArmyHammerError::Io)?;

        Ok(Self {
            state: IssueState {
                issues_dir,
                completed_dir,
            },
            creation_lock: Mutex::new(()),
        })
    }

    /// Create a new FileSystemIssueStorage instance with default directory
    ///
    /// Uses current working directory joined with "issues" as the default location
    pub fn new_default() -> Result<Self> {
        let current_dir = std::env::current_dir().map_err(SwissArmyHammerError::Io)?;
        let issues_dir = current_dir.join("issues");
        Self::new(issues_dir)
    }

    /// Parse issue from file path
    ///
    /// Parses an issue from a file path, extracting the issue number and name from the filename
    /// and reading the content from the file. The filename must follow the format:
    /// `<nnnnnn>_<name>.md` where `nnnnnn` is a 6-digit zero-padded number.
    ///
    /// # Arguments
    ///
    /// * `path` - Path to the issue file
    ///
    /// # Returns
    ///
    /// Returns `Ok(Issue)` if the file is successfully parsed, or an error if:
    /// - The filename doesn't follow the expected format
    /// - The issue number is invalid or exceeds the maximum
    /// - The file cannot be read
    ///
    /// # Examples
    ///
    /// ```ignore
    /// let issue = storage.parse_issue_from_file(Path::new("./issues/000123_bug_fix.md"))?;
    /// assert_eq!(issue.number, IssueNumber::from(123));
    /// assert_eq!(issue.name, "bug_fix");
    /// ```
    fn parse_issue_from_file(&self, path: &Path) -> Result<Issue> {
        let filename = path
            .file_stem()
            .ok_or_else(|| {
                SwissArmyHammerError::parsing_failed(
                    "file path",
                    &path.display().to_string(),
                    "no file stem",
                )
            })?
            .to_str()
            .ok_or_else(|| {
                SwissArmyHammerError::parsing_failed(
                    "filename",
                    &path.display().to_string(),
                    "invalid UTF-8 encoding",
                )
            })?;

        // Parse filename - supports both numbered and non-numbered formats
        let (parsed_number, name) = parse_any_issue_filename(filename)?;

        let number = match parsed_number {
            Some(num) => {
                // Validate numbered files against the configured maximum
                if num > Config::global().max_issue_number {
                    return Err(SwissArmyHammerError::InvalidIssueNumber(format!(
                        "Issue number {} exceeds maximum ({})",
                        num,
                        Config::global().max_issue_number
                    )));
                }
                num
            }
            None => {
                // For non-numbered files, generate a virtual number based on filename hash
                // This ensures consistent ordering while keeping non-numbered files separate
                // from numbered ones. Use a high base (500,000) to avoid conflicts.

                self.generate_virtual_number_with_collision_resistance(filename)
            }
        };

        // Read file content
        let content = fs::read_to_string(path).map_err(SwissArmyHammerError::Io)?;

        // Determine if completed based on path - only mark as completed if directly in the
        // specific completed directory, not just any directory named "complete"
        let completed = path
            .parent()
            .map(|parent| parent == self.state.completed_dir)
            .unwrap_or(false);

        // Get file creation time for created_at
        let created_at = path
            .metadata()
            .and_then(|m| m.created())
            .or_else(|_| path.metadata().and_then(|m| m.modified()))
            .map(DateTime::<Utc>::from)
            .unwrap_or_else(|_| Utc::now());

        Ok(Issue {
            number: IssueNumber::from(number),
            name,
            content,
            completed,
            file_path: path.to_path_buf(),
            created_at,
        })
    }

    /// Generate a virtual number for non-numbered files with collision resistance
    ///
    /// Uses multiple hash functions and deterministic probing to reduce collision
    /// probability while maintaining deterministic behavior (same filename always
    /// gets the same virtual number).
    ///
    /// # Arguments
    ///
    /// * `filename` - The filename to generate a virtual number for
    ///
    /// # Returns
    ///
    /// A virtual number in the configured range that's deterministically derived
    /// from the filename with reduced collision probability.
    fn generate_virtual_number_with_collision_resistance(&self, filename: &str) -> u32 {
        use std::collections::hash_map::DefaultHasher;
        use std::hash::{Hash, Hasher};

        let config = Config::global();

        // Use multiple hash seeds for better distribution
        let hash_seeds = [0u64, 1099511627776u64, 2199023255552u64]; // Powers of 2 spread apart

        let mut best_hash = 0u64;

        // Combine multiple hash functions for better distribution
        for seed in hash_seeds {
            let mut hasher = DefaultHasher::new();
            seed.hash(&mut hasher);
            filename.hash(&mut hasher);
            let hash = hasher.finish();

            // XOR combine the hashes for better distribution
            best_hash ^= hash;
        }

        // Use additional entropy from filename characteristics
        let char_sum: u32 = filename.chars().map(|c| c as u32).sum();
        let length_factor = filename.len() as u64;

        // Combine all entropy sources
        let combined_hash = best_hash
            .wrapping_add(char_sum as u64 * 31)
            .wrapping_add(length_factor * 17);

        // Map to virtual number range with better distribution
        let virtual_offset = (combined_hash % config.virtual_issue_number_range as u64) as u32;

        config.virtual_issue_number_base + virtual_offset
    }

    /// List issues in a directory
    ///
    /// Scans a directory for issue files and returns a vector of parsed Issues.
    /// Only files with the `.md` extension that follow the correct naming format
    /// are processed. Files that fail to parse are logged as debug messages but
    /// don't cause the entire operation to fail.
    ///
    /// # Arguments
    ///
    /// * `dir` - Path to the directory to scan
    ///
    /// # Returns
    ///
    /// Returns `Ok(Vec<Issue>)` containing all successfully parsed issues,
    /// sorted by issue number in ascending order. Returns an empty vector
    /// if the directory doesn't exist or contains no valid issue files.
    ///
    /// # Examples
    ///
    /// ```ignore
    /// let issues = storage.list_issues_in_dir(Path::new("./issues"))?;
    /// // Issues are sorted by number
    /// if !issues.is_empty() {
    ///     assert!(issues[0].number <= issues[1].number);
    /// }
    /// ```
    fn list_issues_in_dir(&self, dir: &Path) -> Result<Vec<Issue>> {
        if !dir.exists() {
            return Ok(vec![]);
        }

        let mut issues = Vec::new();

        let entries = fs::read_dir(dir).map_err(SwissArmyHammerError::Io)?;

        for entry in entries {
            let entry = entry.map_err(SwissArmyHammerError::Io)?;

            let path = entry.path();
            if path.is_file() && path.extension() == Some(std::ffi::OsStr::new("md")) {
                match self.parse_issue_from_file(&path) {
                    Ok(issue) => issues.push(issue),
                    Err(e) => {
                        debug!("Failed to parse issue from {}: {}", path.display(), e);
                    }
                }
            } else if path.is_dir() {
                // Recursively scan subdirectories
                match self.list_issues_in_dir(&path) {
                    Ok(sub_issues) => issues.extend(sub_issues),
                    Err(e) => {
                        debug!("Failed to scan subdirectory {}: {}", path.display(), e);
                    }
                }
            }
        }

        // Sort by number
        issues.sort_by_key(|issue| issue.number);

        Ok(issues)
    }

    /// Get the next available issue number
    ///
    /// Scans both the pending and completed issue directories to find the highest
    /// existing issue number and returns the next sequential number (highest + 1).
    /// If no issues exist, returns 1 as the first issue number.
    ///
    /// # Returns
    ///
    /// Returns `Ok(u32)` containing the next available issue number, or an error
    /// if the directories cannot be read.
    ///
    /// # Examples
    ///
    /// ```ignore
    /// // If issues 1, 2, and 5 exist, returns 6
    /// let next_number = storage.get_next_issue_number()?;
    /// assert_eq!(next_number, 6);
    /// ```
    ///
    /// # Note
    ///
    /// This method reads both directories sequentially, which could be optimized
    /// for better performance with large numbers of issues.
    fn get_next_issue_number(&self) -> Result<u32> {
        // Check pending issues
        let pending_issues = self.list_issues_in_dir(&self.state.issues_dir)?;
        // Check completed issues
        let completed_issues = self.list_issues_in_dir(&self.state.completed_dir)?;

        // Combine both iterators and find the maximum issue number
        // Only consider explicitly numbered files (< virtual_base) for next number calculation
        // Non-numbered files use virtual numbers >= virtual_base and should not affect numbering
        let config = Config::global();
        let max_number = pending_issues
            .iter()
            .chain(completed_issues.iter())
            .filter(|issue| issue.number.value() < config.virtual_issue_number_base) // Exclude virtual numbers
            .max_by_key(|issue| issue.number)
            .map(|issue| issue.number)
            .unwrap_or(IssueNumber::from(0));

        Ok((max_number + 1).into())
    }

    /// Create issue file
    ///
    /// Creates a new issue file with the given number, name, and content.
    /// The file is created in the pending issues directory with the standard
    /// naming format: `<nnnnnn>_<name>.md` where `nnnnnn` is a 6-digit
    /// zero-padded number.
    ///
    /// # Arguments
    ///
    /// * `number` - The issue number to use
    /// * `name` - The issue name (will be sanitized for filesystem safety)
    /// * `content` - The markdown content to write to the file
    ///
    /// # Returns
    ///
    /// Returns `Ok(PathBuf)` containing the path to the created file, or an error
    /// if the file cannot be created or written.
    ///
    /// # Examples
    ///
    /// ```ignore
    /// let file_path = storage.create_issue_file(123, "bug fix", "# Bug Fix\n\nDescription...")?;
    /// assert!(file_path.ends_with("000123_bug-fix.md"));
    /// ```
    ///
    /// # Note
    ///
    /// The name parameter is sanitized by replacing spaces, forward slashes,
    /// and backslashes with hyphens to ensure filesystem compatibility.
    fn create_issue_file(&self, number: u32, name: &str, content: &str) -> Result<PathBuf> {
        // Format filename based on whether name is provided
        let filename = if name.is_empty() {
            // Nameless issue: just the number (e.g., 000123.md)
            format!("{}.md", format_issue_number(number))
        } else {
            // Named issue: number_name format (e.g., 000123_fix_bug.md)
            let safe_name = create_safe_filename(name);
            format!("{}_{}.md", format_issue_number(number), safe_name)
        };
        let file_path = self.state.issues_dir.join(&filename);

        // Write content to file
        fs::write(&file_path, content).map_err(SwissArmyHammerError::Io)?;

        Ok(file_path)
    }

    /// Update issue content
    async fn update_issue_impl(&self, number: u32, content: String) -> Result<Issue> {
        debug!("Updating issue {}", number);

        // Find the issue file (check both directories)
        let issue = self.get_issue(number).await?;
        let path = &issue.file_path;

        // Atomic write using temp file and rename
        let temp_path = path.with_extension("tmp");
        std::fs::write(&temp_path, &content).map_err(SwissArmyHammerError::Io)?;
        std::fs::rename(&temp_path, path).map_err(SwissArmyHammerError::Io)?;

        debug!(
            "Successfully updated issue {} at path {}",
            number,
            path.display()
        );
        Ok(Issue { content, ..issue })
    }

    /// Move issue between directories
    async fn move_issue(&self, number: u32, to_completed: bool) -> Result<Issue> {
        debug!(
            "Moving issue {} to {}",
            number,
            if to_completed { "completed" } else { "pending" }
        );

        // Find current issue
        let mut issue = self.get_issue(number).await?;

        // Check if already in target state
        if issue.completed == to_completed {
            debug!("Issue {} already in target state", number);
            return Ok(issue);
        }

        // Determine source and target paths
        let target_dir = if to_completed {
            &self.state.completed_dir
        } else {
            &self.state.issues_dir
        };

        // Create target path with same filename
        let filename = issue
            .file_path
            .file_name()
            .ok_or_else(|| SwissArmyHammerError::Other("Invalid file path".to_string()))?;
        let target_path = target_dir.join(filename);

        // Move file atomically
        std::fs::rename(&issue.file_path, &target_path).map_err(SwissArmyHammerError::Io)?;

        // Update issue struct
        issue.file_path = target_path.clone();
        issue.completed = to_completed;

        debug!(
            "Successfully moved issue {} to {}",
            number,
            target_path.display()
        );
        Ok(issue)
    }

    /// Check if all issues are completed
    pub async fn all_complete(&self) -> Result<bool> {
        let pending_issues = self.list_issues_in_dir(&self.state.issues_dir)?;
        let pending_count = pending_issues
            .into_iter()
            .filter(|issue| !issue.completed)
            .count();

        Ok(pending_count == 0)
    }
}

#[async_trait::async_trait]
impl IssueStorage for FileSystemIssueStorage {
    async fn list_issues(&self) -> Result<Vec<Issue>> {
        // Since list_issues_in_dir is now recursive, we only need to scan the root issues directory
        // This will automatically find issues in both pending and completed directories
        let all_issues = self.list_issues_in_dir(&self.state.issues_dir)?;

        Ok(all_issues)
    }

    async fn get_issue(&self, number: u32) -> Result<Issue> {
        // Use existing list_issues() method to avoid duplicating search logic
        let all_issues = self.list_issues().await?;

        all_issues
            .into_iter()
            .find(|issue| issue.number == IssueNumber::from(number))
            .ok_or_else(|| SwissArmyHammerError::IssueNotFound(number.to_string()))
    }

    async fn create_issue(&self, name: String, content: String) -> Result<Issue> {
        // Lock to ensure atomic issue creation (prevents race conditions)
        let _lock = self.creation_lock.lock().await;

        let number = self.get_next_issue_number()?;
        let file_path = self.create_issue_file(number, &name, &content)?;
        let sanitized_name = sanitize_issue_name(&name);
        let created_at = Utc::now();

        Ok(Issue {
            number: IssueNumber::from(number),
            name: sanitized_name,
            content,
            completed: false,
            file_path,
            created_at,
        })
    }

    async fn update_issue(&self, number: u32, content: String) -> Result<Issue> {
        self.update_issue_impl(number, content).await
    }

    async fn mark_complete(&self, number: u32) -> Result<Issue> {
        self.move_issue(number, true).await
    }

    async fn create_issues_batch(&self, issues: Vec<(String, String)>) -> Result<Vec<Issue>> {
        let mut created_issues = Vec::new();

        for (name, content) in issues {
            let issue = self.create_issue(name, content).await?;
            created_issues.push(issue);
        }

        Ok(created_issues)
    }

    async fn get_issues_batch(&self, numbers: Vec<u32>) -> Result<Vec<Issue>> {
        // First, verify all issues exist before returning any
        for number in &numbers {
            self.get_issue(*number).await?; // This will fail if issue doesn't exist
        }

        let mut issues = Vec::new();

        for number in numbers {
            let issue = self.get_issue(number).await?;
            issues.push(issue);
        }

        Ok(issues)
    }

    async fn update_issues_batch(&self, updates: Vec<(u32, String)>) -> Result<Vec<Issue>> {
        // First, verify all issues exist before updating any
        for (number, _) in &updates {
            self.get_issue(*number).await?; // This will fail if issue doesn't exist
        }

        let mut updated_issues = Vec::new();

        for (number, content) in updates {
            let issue = self.update_issue(number, content).await?;
            updated_issues.push(issue);
        }

        Ok(updated_issues)
    }

    async fn mark_complete_batch(&self, numbers: Vec<u32>) -> Result<Vec<Issue>> {
        // First, verify all issues exist before marking any complete
        for number in &numbers {
            self.get_issue(*number).await?; // This will fail if issue doesn't exist
        }

        let mut completed_issues = Vec::new();

        for number in numbers {
            let issue = self.mark_complete(number).await?;
            completed_issues.push(issue);
        }

        Ok(completed_issues)
    }
}

/// Format issue number as 6-digit string with leading zeros
pub fn format_issue_number(number: u32) -> String {
    format!("{number:06}")
}

/// Parse issue number from string
pub fn parse_issue_number(s: &str) -> Result<u32> {
    if s.len() != Config::global().issue_number_digits {
        return Err(SwissArmyHammerError::InvalidIssueNumber(format!(
            "Issue number must be exactly {} digits (e.g., '000123'), got {} digits: '{}'",
            Config::global().issue_number_digits,
            s.len(),
            s
        )));
    }

    let number = s.parse::<u32>().map_err(|_| {
        SwissArmyHammerError::InvalidIssueNumber(format!(
            "Issue number must contain only digits (e.g., '000123'), got: '{s}'"
        ))
    })?;

    if number > Config::global().max_issue_number {
        return Err(SwissArmyHammerError::InvalidIssueNumber(format!(
            "Issue number {} exceeds maximum allowed value ({}). Use 6-digit format: 000001-{}",
            number,
            Config::global().max_issue_number,
            Config::global().max_issue_number
        )));
    }

    Ok(number)
}

/// Extract issue info from filename
///
/// Parses an issue filename in the format `<nnnnnn>_<name>` and returns the issue number
/// and name as a tuple. The filename must follow the strict 6-digit format where the number
/// is zero-padded and separated from the name by an underscore.
///
/// # Arguments
///
/// * `filename` - The filename to parse (without extension)
///
/// # Returns
///
/// Returns `Ok((number, name))` if the filename is valid, or an error if:
/// - The filename doesn't contain exactly one underscore
/// - The number part is not exactly 6 digits
/// - The number part contains non-numeric characters
/// - The number exceeds the maximum allowed value (999_999)
///
/// # Examples
///
/// ```
/// # use swissarmyhammer::issues::parse_issue_filename;
/// // Basic usage
/// let (number, name) = parse_issue_filename("000123_bug_fix").unwrap();
/// assert_eq!(number, 123);
/// assert_eq!(name, "bug_fix");
///
/// // With underscores in the name (only first underscore is used as separator)
/// let (number, name) = parse_issue_filename("000456_feature_with_underscores").unwrap();
/// assert_eq!(number, 456);
/// assert_eq!(name, "feature_with_underscores");
///
/// // Edge case: empty name
/// let (number, name) = parse_issue_filename("000789_").unwrap();
/// assert_eq!(number, 789);
/// assert_eq!(name, "");
///
/// // Edge case: number zero
/// let (number, name) = parse_issue_filename("000000_zero_issue").unwrap();
/// assert_eq!(number, 0);
/// assert_eq!(name, "zero_issue");
///
/// // Maximum number
/// let (number, name) = parse_issue_filename("999999_max_issue").unwrap();
/// assert_eq!(number, 999_999);
/// assert_eq!(name, "max_issue");
/// ```
///
/// # Errors
///
/// ```should_panic
/// # use swissarmyhammer::issues::parse_issue_filename;
/// // Invalid: no underscore
/// parse_issue_filename("000123test").unwrap();
///
/// // Invalid: wrong number format
/// parse_issue_filename("123_test").unwrap();
///
/// // Invalid: non-numeric characters
/// parse_issue_filename("abc123_test").unwrap();
///
/// // Invalid: number too large
/// parse_issue_filename("1_000_000_test").unwrap();
/// ```
pub fn parse_issue_filename(filename: &str) -> Result<(u32, String)> {
    let parts: Vec<&str> = filename.splitn(2, '_').collect();
    if parts.len() != 2 {
        return Err(SwissArmyHammerError::Other(format!(
            "Invalid filename format: expected <nnnnnn>_<name> (e.g., '000123_bug_fix'), got: '{filename}'"
        )));
    }

    let number = parse_issue_number(parts[0])?;
    let name = parts[1].to_string();

    Ok((number, name))
}

/// Parse any issue filename format (numbered or non-numbered)
///
/// This function provides flexible parsing of issue filenames, supporting both the
/// traditional numbered format used for backward compatibility and the newer flexible
/// format that accepts any valid filename. This is the primary parsing function used
/// by the issue system to handle mixed file formats in issue directories.
///
/// ## Parsing Logic
///
/// 1. **First Attempt**: Try to parse as numbered format (`NNNNNN_name`)
/// 2. **Fallback**: If numbered parsing fails, treat entire filename as issue name
/// 3. **Validation**: Ensure the resulting name is not empty
///
/// ## Supported Formats
///
/// ### Traditional Numbered Format
/// - Pattern: `NNNNNN_name` where N is a digit (0-9)
/// - Example: `000123_bug_fix` → `(Some(123), "bug_fix")`
/// - Zero-padding is required for consistency
/// - Maximum number is limited by `Config::global().max_issue_number`
///
/// ### Flexible Format  
/// - Pattern: Any non-empty string
/// - Example: `feature-request` → `(None, "feature-request")`
/// - Assigned virtual numbers during issue creation
/// - Supports dashes, underscores, and other safe characters
///
/// ## Virtual Number Assignment
///
/// Non-numbered files (where this function returns `None` for the number) are assigned
/// virtual numbers in the range [`Config::global().virtual_issue_number_base`..] based
/// on a hash of the filename. This ensures consistent issue numbering while maintaining
/// flexibility in naming.
///
/// # Arguments
///
/// * `filename` - The filename without extension to parse (e.g., "000123_bug_fix" or "README")
///
/// # Returns
///
/// Returns `Ok((Option<u32>, String))` where:
/// - First element is `Some(number)` for successfully parsed numbered files, `None` for non-numbered
/// - Second element is the issue name (extracted name for numbered, full filename for non-numbered)
///
/// # Errors
///
/// Returns `SwissArmyHammerError::Other` if:
/// - The filename is empty
/// - Internal parsing errors occur (rare)
///
/// # Examples
///
/// ## Traditional Numbered Format Examples
///
/// ```rust
/// # use swissarmyhammer::issues::filesystem::parse_any_issue_filename;
/// // Standard numbered format
/// let (number, name) = parse_any_issue_filename("000123_bug_fix").unwrap();
/// assert_eq!(number, Some(123));
/// assert_eq!(name, "bug_fix");
///
/// // Leading zeros are handled correctly
/// let (number, name) = parse_any_issue_filename("000001_first_issue").unwrap();
/// assert_eq!(number, Some(1));
/// assert_eq!(name, "first_issue");
///
/// // Complex names with underscores
/// let (number, name) = parse_any_issue_filename("000456_user_auth_fix").unwrap();
/// assert_eq!(number, Some(456));
/// assert_eq!(name, "user_auth_fix");
/// ```
///
/// ## Flexible Format Examples
///
/// ```rust
/// # use swissarmyhammer::issues::filesystem::parse_any_issue_filename;
/// // Simple non-numbered format
/// let (number, name) = parse_any_issue_filename("README").unwrap();
/// assert_eq!(number, None);
/// assert_eq!(name, "README");
///
/// // Hyphenated names
/// let (number, name) = parse_any_issue_filename("feature-request").unwrap();
/// assert_eq!(number, None);
/// assert_eq!(name, "feature-request");
///
/// // Project documentation
/// let (number, name) = parse_any_issue_filename("project-notes").unwrap();
/// assert_eq!(number, None);
/// assert_eq!(name, "project-notes");
///
/// // Mixed characters
/// let (number, name) = parse_any_issue_filename("bug_report_2024").unwrap();
/// assert_eq!(number, None);
/// assert_eq!(name, "bug_report_2024");
/// ```
///
/// ## Error Cases
///
/// ```rust
/// # use swissarmyhammer::issues::filesystem::parse_any_issue_filename;
/// // Empty filename
/// assert!(parse_any_issue_filename("").is_err());
/// ```
///
/// ## Integration with Virtual Numbers
///
/// ```rust
/// # use swissarmyhammer::issues::filesystem::parse_any_issue_filename;
/// // These would get virtual numbers when converted to issues:
/// let (number, name) = parse_any_issue_filename("TODO").unwrap();
/// assert_eq!(number, None); // Will be assigned virtual number (500000+)
/// assert_eq!(name, "TODO");
///
/// let (number, name) = parse_any_issue_filename("meeting-notes").unwrap();
/// assert_eq!(number, None); // Will be assigned virtual number (500000+)
/// assert_eq!(name, "meeting-notes");
/// ```
pub fn parse_any_issue_filename(filename: &str) -> Result<(Option<u32>, String)> {
    // First try to parse as numbered format
    if let Ok((number, name)) = parse_issue_filename(filename) {
        return Ok((Some(number), name));
    }

    // If that fails, treat the entire filename as the issue name
    // Validate that the filename is not empty and is safe
    if filename.is_empty() {
        return Err(SwissArmyHammerError::Other(
            "Issue filename cannot be empty".to_string(),
        ));
    }

    Ok((None, filename.to_string()))
}

/// Create safe filename from issue name
///
/// Converts an issue name into a filesystem-safe filename by replacing problematic
/// characters with dashes and applying various normalization rules. This function
/// ensures the resulting filename is safe to use across different operating systems
/// and filesystems.
///
/// # Rules Applied
///
/// - Spaces are replaced with dashes
/// - File path separators (`/`, `\`) are replaced with dashes
/// - Special characters (`:`, `*`, `?`, `"`, `<`, `>`, `|`) are replaced with dashes
/// - Control characters (tabs, newlines, etc.) are replaced with dashes
/// - Consecutive dashes are collapsed into a single dash
/// - Leading and trailing dashes are removed
/// - Empty input or input with only problematic characters becomes "unnamed"
/// - Length is limited to 100 characters
///
/// # Arguments
///
/// * `name` - The issue name to convert to a safe filename
///
/// # Returns
///
/// Returns a safe filename string that can be used in file paths across different
/// operating systems. The result will always be a valid filename or "unnamed" if
/// the input cannot be safely converted.
///
/// # Examples
///
/// ```
/// # use swissarmyhammer::issues::create_safe_filename;
/// // Basic usage
/// assert_eq!(create_safe_filename("simple"), "simple");
/// assert_eq!(create_safe_filename("with spaces"), "with-spaces");
///
/// // File path characters
/// assert_eq!(create_safe_filename("path/to/file"), "path-to-file");
/// assert_eq!(create_safe_filename("path\\to\\file"), "path-to-file");
///
/// // Special characters
/// assert_eq!(create_safe_filename("file:name"), "file-name");
/// assert_eq!(create_safe_filename("file*name"), "file-name");
/// assert_eq!(create_safe_filename("file?name"), "file-name");
/// assert_eq!(create_safe_filename("file\"name"), "file-name");
/// assert_eq!(create_safe_filename("file<name>"), "file-name");
/// assert_eq!(create_safe_filename("file|name"), "file-name");
///
/// // Multiple consecutive problematic characters
/// assert_eq!(create_safe_filename("file   with   spaces"), "file-with-spaces");
/// assert_eq!(create_safe_filename("file///name"), "file-name");
///
/// // Edge cases: trimming
/// assert_eq!(create_safe_filename("/start/and/end/"), "start-and-end");
/// assert_eq!(create_safe_filename("   spaces   "), "spaces");
///
/// // Edge cases: empty or only problematic characters
/// assert_eq!(create_safe_filename(""), "unnamed");
/// assert_eq!(create_safe_filename("///"), "unnamed");
/// assert_eq!(create_safe_filename("   "), "unnamed");
/// assert_eq!(create_safe_filename("***"), "unnamed");
///
/// // Length limiting
/// let long_name = "a".repeat(150);
/// let safe_name = create_safe_filename(&long_name);
/// assert_eq!(safe_name.len(), 100);
/// assert_eq!(safe_name, "a".repeat(100));
///
/// // Mixed characters
/// assert_eq!(create_safe_filename("Fix: login/logout* issue"), "Fix-login-logout-issue");
/// assert_eq!(create_safe_filename("Update \"config.json\" file"), "Update-config.json-file");
/// ```
pub fn create_safe_filename(name: &str) -> String {
    if name.is_empty() {
        return "unnamed".to_string();
    }

    // Configurable length limit
    let max_filename_length = std::env::var("SWISSARMYHAMMER_MAX_FILENAME_LENGTH")
        .ok()
        .and_then(|s| s.parse().ok())
        .unwrap_or(100);

    // Check for path traversal attempts
    if name.contains("../") || name.contains("..\\") || name.contains("./") || name.contains(".\\")
    {
        return "path_traversal_attempted".to_string();
    }

    // Replace spaces with dashes and remove problematic characters
    let safe_name = name
        .chars()
        .map(|c| match c {
            ' ' => '-',
            '/' | '\\' | ':' | '*' | '?' | '"' | '<' | '>' | '|' => '-',
            c if c.is_control() => '-',
            // Additional security: replace null bytes and other dangerous characters
            '\0' | '\x01'..='\x1F' | '\x7F' => '-',
            c => c,
        })
        .collect::<String>();

    // Remove consecutive dashes
    let mut result = String::new();
    let mut prev_was_dash = false;
    for c in safe_name.chars() {
        if c == '-' {
            if !prev_was_dash {
                result.push(c);
                prev_was_dash = true;
            }
        } else {
            result.push(c);
            prev_was_dash = false;
        }
    }

    // Trim dashes from start and end
    let result = result.trim_matches('-').to_string();

    // Ensure not empty and limit length
    let result = if result.is_empty() {
        "unnamed".to_string()
    } else if result.len() > max_filename_length {
        result.chars().take(max_filename_length).collect()
    } else {
        result
    };

    // Check for reserved filenames on different operating systems
    validate_against_reserved_names(&result)
}

/// Validate filename against reserved names on different operating systems
fn validate_against_reserved_names(name: &str) -> String {
    // Windows reserved names
    let windows_reserved = [
        "CON", "PRN", "AUX", "NUL", "COM1", "COM2", "COM3", "COM4", "COM5", "COM6", "COM7", "COM8",
        "COM9", "LPT1", "LPT2", "LPT3", "LPT4", "LPT5", "LPT6", "LPT7", "LPT8", "LPT9",
    ];

    // Unix/Linux reserved or problematic names
    let unix_reserved = [".", "..", "/", "\\"];

    let name_upper = name.to_uppercase();

    // Check Windows reserved names
    if windows_reserved.contains(&name_upper.as_str()) {
        return format!("{name}_file");
    }

    // Check Unix reserved names
    if unix_reserved.contains(&name) {
        return format!("{name}_file");
    }

    // Check for names that start with a dot (hidden files)
    if name.starts_with('.') && name.len() > 1 {
        return format!("hidden_{}", &name[1..]);
    }

    // Check for names that end with a dot (Windows issue)
    if name.ends_with('.') {
        return format!("{}_file", name.trim_end_matches('.'));
    }

    // Check for overly long names that might cause issues
    if name.len() > 255 {
        return name.chars().take(250).collect::<String>() + "_trunc";
    }

    name.to_string()
}

/// Sanitize issue name for security while preserving most names
pub fn sanitize_issue_name(name: &str) -> String {
    // Only sanitize dangerous path traversal attempts
    if name.contains("../") || name.contains("..\\") || name.contains("./") || name.contains(".\\")
    {
        return "path_traversal_attempted".to_string();
    }
    // Preserve all other names, including empty names
    name.to_string()
}

/// Validate issue name
pub fn validate_issue_name(name: &str) -> Result<()> {
    if name.is_empty() {
        return Err(SwissArmyHammerError::Other(
            "Issue name cannot be empty. Provide a descriptive name (e.g., 'fix_login_bug')"
                .to_string(),
        ));
    }

    if name.len() > 200 {
        return Err(SwissArmyHammerError::Other(format!(
            "Issue name too long: {} characters (max 200). Consider shortening: '{}'",
            name.len(),
            if name.len() > 50 {
                format!("{}...", &name[..50])
            } else {
                name.to_string()
            }
        )));
    }

    // Check for problematic characters
    for c in name.chars() {
        if c.is_control() {
            return Err(SwissArmyHammerError::Other(format!(
                "Issue name contains control characters (e.g., tabs, newlines). Use only printable characters: '{}'",
                name.chars().map(|c| if c.is_control() { '�' } else { c }).collect::<String>()
            )));
        }
    }

    Ok(())
}

/// Check if a file path represents a valid issue file
///
/// Determines whether a given file path is a valid issue file that can be processed
/// by the issue system. This function supports both the traditional numbered format
/// and the newer flexible format that allows any markdown file.
///
/// ## Supported Formats
///
/// ### Traditional Numbered Format (Legacy)
/// Files with 6-digit zero-padded numbers followed by an underscore and name:
/// - `000001_my_first_issue.md` - Valid numbered issue
/// - `000123_bug_fix.md` - Valid numbered issue
/// - `999999_last_issue.md` - Valid numbered issue (up to max_issue_number)
///
/// ### Flexible Format (New)
/// Any markdown file with a non-empty filename:
/// - `README.md` - Valid issue (gets virtual number)
/// - `feature-request.md` - Valid issue (gets virtual number)
/// - `bug-report.md` - Valid issue (gets virtual number)
/// - `project-notes.md` - Valid issue (gets virtual number)
///
/// ## Requirements
///
/// 1. **File Extension**: Must have `.md` extension (case-sensitive)
/// 2. **Non-Empty Name**: The filename (without extension) must not be empty
/// 3. **UTF-8 Compatible**: Filename must be valid UTF-8
///
/// ## Virtual Numbering
///
/// Non-numbered files are assigned virtual issue numbers in the range
/// [`Config::global().virtual_issue_number_base`..`Config::global().virtual_issue_number_base + Config::global().virtual_issue_number_range`]
/// based on a hash of the filename. This ensures consistent numbering while avoiding
/// conflicts with traditionally numbered issues.
///
/// ## Examples
///
/// ```rust
/// use std::path::Path;
/// use swissarmyhammer::issues::filesystem::is_issue_file;
///
/// // Traditional numbered formats
/// assert!(is_issue_file(Path::new("000001_first_issue.md")));
/// assert!(is_issue_file(Path::new("000123_bug_fix.md")));
///
/// // Flexible formats
/// assert!(is_issue_file(Path::new("README.md")));
/// assert!(is_issue_file(Path::new("project-notes.md")));
/// assert!(is_issue_file(Path::new("feature-request.md")));
///
/// // Invalid files
/// assert!(!is_issue_file(Path::new("document.txt"))); // Wrong extension
/// assert!(!is_issue_file(Path::new(".md")));          // Empty name
/// assert!(!is_issue_file(Path::new("notes")));        // No extension
/// ```
pub fn is_issue_file(path: &Path) -> bool {
    // Must be .md file
    if path.extension() != Some(std::ffi::OsStr::new("md")) {
        return false;
    }

    // Get filename without extension
    let filename = match path.file_stem() {
        Some(name) => match name.to_str() {
            Some(s) => s,
            None => return false,
        },
        None => return false,
    };

    // Any non-empty filename is valid (supports both numbered and non-numbered formats)
    !filename.is_empty()
}

impl FileSystemIssueStorage {}

#[cfg(test)]
mod tests {
    use super::*;
    use tempfile::TempDir;

    /// Create a test issue storage with temporary directory
    fn create_test_storage() -> (FileSystemIssueStorage, TempDir) {
        let temp_dir = TempDir::new().unwrap();
        let issues_dir = temp_dir.path().join("issues");

        let storage = FileSystemIssueStorage::new(issues_dir).unwrap();
        (storage, temp_dir)
    }

    #[test]
    fn test_issue_serialization() {
        let created_at = Utc::now();
        let issue = Issue {
            number: IssueNumber::from(123),
            name: "test_issue".to_string(),
            content: "Test content".to_string(),
            completed: false,
            file_path: PathBuf::from("/tmp/issues/000123_test_issue.md"),
            created_at,
        };

        // Test serialization
        let serialized = serde_json::to_string(&issue).unwrap();
        let deserialized: Issue = serde_json::from_str(&serialized).unwrap();

        assert_eq!(issue, deserialized);
        assert_eq!(deserialized.number, IssueNumber::from(123));
        assert_eq!(deserialized.name, "test_issue");
        assert_eq!(deserialized.content, "Test content");
        assert!(!deserialized.completed);
        assert_eq!(deserialized.created_at, created_at);
    }

    #[test]
    fn test_issue_number_validation() {
        // Valid 6-digit numbers
        let valid_numbers = vec![
            1,
            999,
            1000,
            99999,
            100_000,
            Config::global().max_issue_number,
        ];
        for num in valid_numbers {
            assert!(
                num <= Config::global().max_issue_number,
                "Issue number {num} should be valid"
            );
        }

        // Invalid numbers (too large)
        let invalid_numbers = vec![1_000_000, 9_999_999];
        for num in invalid_numbers {
            assert!(
                num > Config::global().max_issue_number,
                "Issue number {num} should be invalid"
            );
        }
    }

    #[test]
    fn test_path_construction() {
        let temp_dir = TempDir::new().unwrap();
        let issues_dir = temp_dir.path().to_path_buf();

        let storage = FileSystemIssueStorage::new(issues_dir.clone()).unwrap();

        assert_eq!(storage.state.issues_dir, issues_dir);
        assert_eq!(storage.state.completed_dir, issues_dir.join("complete"));
    }

    #[test]
    fn test_directory_creation() {
        let temp_dir = TempDir::new().unwrap();
        let issues_dir = temp_dir.path().join("new_issues");
        let completed_dir = issues_dir.join("complete");

        // Directories don't exist initially
        assert!(!issues_dir.exists());
        assert!(!completed_dir.exists());

        // Create storage - should create directories
        let _storage = FileSystemIssueStorage::new(issues_dir.clone()).unwrap();

        // Directories should now exist
        assert!(issues_dir.exists());
        assert!(completed_dir.exists());
    }

    #[test]
    fn test_parse_issue_from_file() {
        let temp_dir = TempDir::new().unwrap();
        let issues_dir = temp_dir.path().to_path_buf();
        let storage = FileSystemIssueStorage::new(issues_dir.clone()).unwrap();

        // Create test file
        let test_file = issues_dir.join("000123_test_issue.md");
        fs::write(&test_file, "# Test Issue\\n\\nThis is a test issue.").unwrap();

        let issue = storage.parse_issue_from_file(&test_file).unwrap();
        assert_eq!(issue.number, IssueNumber::from(123));
        assert_eq!(issue.name, "test_issue");
        assert_eq!(issue.content, "# Test Issue\\n\\nThis is a test issue.");
        assert!(!issue.completed);
        assert_eq!(issue.file_path, test_file);
    }

    #[test]
    fn test_parse_issue_from_completed_file() {
        let temp_dir = TempDir::new().unwrap();
        let issues_dir = temp_dir.path().to_path_buf();
        let storage = FileSystemIssueStorage::new(issues_dir.clone()).unwrap();

        // Create test file in completed directory
        let completed_dir = issues_dir.join("complete");
        let test_file = completed_dir.join("000456_completed_issue.md");
        fs::write(&test_file, "# Completed Issue\\n\\nThis is completed.").unwrap();

        let issue = storage.parse_issue_from_file(&test_file).unwrap();
        assert_eq!(issue.number, IssueNumber::from(456));
        assert_eq!(issue.name, "completed_issue");
        assert_eq!(issue.content, "# Completed Issue\\n\\nThis is completed.");
        assert!(issue.completed);
        assert_eq!(issue.file_path, test_file);
    }

    #[test]
    fn test_parse_issue_non_numbered_filename() {
        let temp_dir = TempDir::new().unwrap();
        let issues_dir = temp_dir.path().to_path_buf();
        let storage = FileSystemIssueStorage::new(issues_dir.clone()).unwrap();

        // Create test file with non-numbered filename (now valid)
        let test_file = issues_dir.join("invalid_filename.md");
        fs::write(&test_file, "content").unwrap();

        let result = storage.parse_issue_from_file(&test_file);
        assert!(result.is_ok());
        let issue = result.unwrap();
        assert_eq!(issue.name, "invalid_filename");
        assert!(issue.number.value() >= Config::global().virtual_issue_number_base);
        // Virtual number for non-numbered files
    }

    #[test]
    fn test_parse_issue_non_standard_format() {
        let temp_dir = TempDir::new().unwrap();
        let issues_dir = temp_dir.path().to_path_buf();
        let storage = FileSystemIssueStorage::new(issues_dir.clone()).unwrap();

        // Create test file with non-standard format (now valid as non-numbered)
        let test_file = issues_dir.join("abc123_test.md");
        fs::write(&test_file, "content").unwrap();

        let result = storage.parse_issue_from_file(&test_file);
        assert!(result.is_ok());
        let issue = result.unwrap();
        assert_eq!(issue.name, "abc123_test");
        assert!(issue.number.value() >= Config::global().virtual_issue_number_base);
        // Virtual number for non-numbered files
    }

    #[test]
    fn test_parse_issue_large_number_as_non_numbered() {
        let temp_dir = TempDir::new().unwrap();
        let issues_dir = temp_dir.path().to_path_buf();
        let storage = FileSystemIssueStorage::new(issues_dir.clone()).unwrap();

        // Create test file with number too large for numbered format (now valid as non-numbered)
        let test_file = issues_dir.join("1000000_test.md");
        fs::write(&test_file, "content").unwrap();

        let result = storage.parse_issue_from_file(&test_file);
        assert!(result.is_ok());
        let issue = result.unwrap();
        assert_eq!(issue.name, "1000000_test");
        assert!(issue.number.value() >= Config::global().virtual_issue_number_base);
        // Virtual number for non-numbered files
    }

    #[tokio::test]
    async fn test_create_issue() {
        let temp_dir = TempDir::new().unwrap();
        let issues_dir = temp_dir.path().to_path_buf();
        let storage = FileSystemIssueStorage::new(issues_dir.clone()).unwrap();

        let issue = storage
            .create_issue("test_issue".to_string(), "# Test\\n\\nContent".to_string())
            .await
            .unwrap();

        assert_eq!(issue.number, IssueNumber::from(1));
        assert_eq!(issue.name, "test_issue");
        assert_eq!(issue.content, "# Test\\n\\nContent");
        assert!(!issue.completed);

        // Check file was created
        let expected_path = issues_dir.join("000001_test_issue.md");
        assert!(expected_path.exists());
        assert_eq!(issue.file_path, expected_path);
    }

    #[tokio::test]
    async fn test_create_issue_with_special_characters() {
        let temp_dir = TempDir::new().unwrap();
        let issues_dir = temp_dir.path().to_path_buf();
        let storage = FileSystemIssueStorage::new(issues_dir.clone()).unwrap();

        let issue = storage
            .create_issue("test/issue with spaces".to_string(), "content".to_string())
            .await
            .unwrap();

        assert_eq!(issue.number, IssueNumber::from(1));
        assert_eq!(issue.name, "test/issue with spaces");

        // Check file was created with safe filename
        let expected_path = issues_dir.join("000001_test-issue-with-spaces.md");
        assert!(expected_path.exists());
        assert_eq!(issue.file_path, expected_path);
    }

    #[tokio::test]
    async fn test_get_next_issue_number() {
        let temp_dir = TempDir::new().unwrap();
        let issues_dir = temp_dir.path().to_path_buf();
        let storage = FileSystemIssueStorage::new(issues_dir.clone()).unwrap();

        // Initially should be 1
        assert_eq!(storage.get_next_issue_number().unwrap(), 1);

        // Create some issues
        fs::write(issues_dir.join("000003_test.md"), "content").unwrap();
        fs::write(issues_dir.join("000001_test.md"), "content").unwrap();
        fs::write(
            issues_dir.join("complete").join("000005_completed.md"),
            "content",
        )
        .unwrap();

        // Should return 6 (highest + 1)
        assert_eq!(storage.get_next_issue_number().unwrap(), 6);
    }

    #[tokio::test]
    async fn test_list_issues_empty() {
        let temp_dir = TempDir::new().unwrap();
        let issues_dir = temp_dir.path().to_path_buf();
        let storage = FileSystemIssueStorage::new(issues_dir.clone()).unwrap();

        let issues = storage.list_issues().await.unwrap();
        assert!(issues.is_empty());
    }

    #[tokio::test]
    async fn test_list_issues_mixed() {
        let temp_dir = TempDir::new().unwrap();
        let issues_dir = temp_dir.path().to_path_buf();
        let storage = FileSystemIssueStorage::new(issues_dir.clone()).unwrap();

        // Create pending issues
        fs::write(issues_dir.join("000003_pending.md"), "pending content").unwrap();
        fs::write(issues_dir.join("000001_another.md"), "another content").unwrap();

        // Create completed issues
        let completed_dir = issues_dir.join("complete");
        fs::write(
            completed_dir.join("000002_completed.md"),
            "completed content",
        )
        .unwrap();
        fs::write(completed_dir.join("000004_done.md"), "done content").unwrap();

        let issues = storage.list_issues().await.unwrap();
        assert_eq!(issues.len(), 4);

        // Should be sorted by number
        assert_eq!(issues[0].number, IssueNumber::from(1));
        assert_eq!(issues[0].name, "another");
        assert!(!issues[0].completed);

        assert_eq!(issues[1].number, IssueNumber::from(2));
        assert_eq!(issues[1].name, "completed");
        assert!(issues[1].completed);

        assert_eq!(issues[2].number, IssueNumber::from(3));
        assert_eq!(issues[2].name, "pending");
        assert!(!issues[2].completed);

        assert_eq!(issues[3].number, IssueNumber::from(4));
        assert_eq!(issues[3].name, "done");
        assert!(issues[3].completed);
    }

    #[tokio::test]
    async fn test_get_issue_found() {
        let temp_dir = TempDir::new().unwrap();
        let issues_dir = temp_dir.path().to_path_buf();
        let storage = FileSystemIssueStorage::new(issues_dir.clone()).unwrap();

        // Create test issue
        fs::write(issues_dir.join("000123_test.md"), "test content").unwrap();

        let issue = storage.get_issue(123).await.unwrap();
        assert_eq!(issue.number, IssueNumber::from(123));
        assert_eq!(issue.name, "test");
        assert_eq!(issue.content, "test content");
    }

    #[tokio::test]
    async fn test_get_issue_not_found() {
        let temp_dir = TempDir::new().unwrap();
        let issues_dir = temp_dir.path().to_path_buf();
        let storage = FileSystemIssueStorage::new(issues_dir.clone()).unwrap();

        let result = storage.get_issue(999).await;
        assert!(result.is_err());
    }

    #[tokio::test]
    async fn test_get_issue_from_completed() {
        let temp_dir = TempDir::new().unwrap();
        let issues_dir = temp_dir.path().to_path_buf();
        let storage = FileSystemIssueStorage::new(issues_dir.clone()).unwrap();

        // Create completed issue
        let completed_dir = issues_dir.join("complete");
        fs::write(
            completed_dir.join("000456_completed.md"),
            "completed content",
        )
        .unwrap();

        let issue = storage.get_issue(456).await.unwrap();
        assert_eq!(issue.number, IssueNumber::from(456));
        assert_eq!(issue.name, "completed");
        assert_eq!(issue.content, "completed content");
        assert!(issue.completed);
    }

    #[tokio::test]
    async fn test_auto_increment_sequence() {
        let temp_dir = TempDir::new().unwrap();
        let issues_dir = temp_dir.path().to_path_buf();
        let storage = FileSystemIssueStorage::new(issues_dir.clone()).unwrap();

        // Create multiple issues
        let issue1 = storage
            .create_issue("first".to_string(), "content1".to_string())
            .await
            .unwrap();
        let issue2 = storage
            .create_issue("second".to_string(), "content2".to_string())
            .await
            .unwrap();
        let issue3 = storage
            .create_issue("third".to_string(), "content3".to_string())
            .await
            .unwrap();

        assert_eq!(issue1.number, IssueNumber::from(1));
        assert_eq!(issue2.number, IssueNumber::from(2));
        assert_eq!(issue3.number, IssueNumber::from(3));

        // Check files were created
        assert!(issues_dir.join("000001_first.md").exists());
        assert!(issues_dir.join("000002_second.md").exists());
        assert!(issues_dir.join("000003_third.md").exists());
    }

    #[test]
    fn test_list_issues_in_dir_non_existent() {
        let temp_dir = TempDir::new().unwrap();
        let issues_dir = temp_dir.path().to_path_buf();
        let storage = FileSystemIssueStorage::new(issues_dir.clone()).unwrap();

        let non_existent_dir = issues_dir.join("non_existent");
        let issues = storage.list_issues_in_dir(&non_existent_dir).unwrap();
        assert!(issues.is_empty());
    }

    #[test]
    fn test_list_issues_in_dir_ignores_non_md_files() {
        let temp_dir = TempDir::new().unwrap();
        let issues_dir = temp_dir.path().to_path_buf();
        let storage = FileSystemIssueStorage::new(issues_dir.clone()).unwrap();

        // Create various files
        fs::write(issues_dir.join("000001_test.md"), "content").unwrap();
        fs::write(issues_dir.join("000002_test.txt"), "content").unwrap(); // Should be ignored (not .md)
        fs::write(issues_dir.join("README.md"), "content").unwrap(); // Now valid as non-numbered issue
        fs::write(issues_dir.join("000003_valid.md"), "content").unwrap();

        let issues = storage.list_issues_in_dir(&issues_dir).unwrap();
        assert_eq!(issues.len(), 3); // All .md files are valid issues now

        // Sort by number to make assertions predictable
        let mut sorted_issues = issues;
        sorted_issues.sort_by_key(|issue| issue.number);

        assert_eq!(sorted_issues[0].number, IssueNumber::from(1));
        assert_eq!(sorted_issues[1].number, IssueNumber::from(3));
        // README.md gets a virtual number in virtual range
        assert!(sorted_issues[2].number.value() >= Config::global().virtual_issue_number_base);
        assert_eq!(sorted_issues[2].name, "README");
    }

    #[test]
    fn test_parse_issue_filename_no_underscore() {
        let temp_dir = TempDir::new().unwrap();
        let issues_dir = temp_dir.path().to_path_buf();
        let storage = FileSystemIssueStorage::new(issues_dir.clone()).unwrap();

        // Create file with no underscore (now valid as non-numbered)
        let test_file = issues_dir.join("000123test.md");
        fs::write(&test_file, "content").unwrap();

        let result = storage.parse_issue_from_file(&test_file);
        assert!(result.is_ok());
        let issue = result.unwrap();
        assert_eq!(issue.name, "000123test");
        assert!(issue.number.value() >= Config::global().virtual_issue_number_base);
        // Virtual number for non-numbered files
    }

    #[test]
    fn test_parse_issue_malformed_filename_multiple_underscores() {
        let temp_dir = TempDir::new().unwrap();
        let issues_dir = temp_dir.path().to_path_buf();
        let storage = FileSystemIssueStorage::new(issues_dir.clone()).unwrap();

        // Create file with multiple underscores - should still work (splitn(2) handles this)
        let test_file = issues_dir.join("000123_test_with_underscores.md");
        fs::write(&test_file, "content").unwrap();

        let result = storage.parse_issue_from_file(&test_file);
        assert!(result.is_ok());
        let issue = result.unwrap();
        assert_eq!(issue.number, IssueNumber::from(123));
        assert_eq!(issue.name, "test_with_underscores");
    }

    #[test]
    fn test_parse_issue_malformed_filename_empty_name() {
        let temp_dir = TempDir::new().unwrap();
        let issues_dir = temp_dir.path().to_path_buf();
        let storage = FileSystemIssueStorage::new(issues_dir.clone()).unwrap();

        // Create file with empty name part
        let test_file = issues_dir.join("000123_.md");
        fs::write(&test_file, "content").unwrap();

        let result = storage.parse_issue_from_file(&test_file);
        assert!(result.is_ok());
        let issue = result.unwrap();
        assert_eq!(issue.number, IssueNumber::from(123));
        assert_eq!(issue.name, "");
    }

    #[test]
    fn test_parse_issue_filename_starting_with_underscore() {
        let temp_dir = TempDir::new().unwrap();
        let issues_dir = temp_dir.path().to_path_buf();
        let storage = FileSystemIssueStorage::new(issues_dir.clone()).unwrap();

        // Create file starting with underscore (now valid as non-numbered)
        let test_file = issues_dir.join("_test.md");
        fs::write(&test_file, "content").unwrap();

        let result = storage.parse_issue_from_file(&test_file);
        assert!(result.is_ok());
        let issue = result.unwrap();
        assert_eq!(issue.name, "_test");
        assert!(issue.number.value() >= Config::global().virtual_issue_number_base);
        // Virtual number for non-numbered files
    }

    #[test]
    fn test_parse_issue_number_with_leading_zeros() {
        let temp_dir = TempDir::new().unwrap();
        let issues_dir = temp_dir.path().to_path_buf();
        let storage = FileSystemIssueStorage::new(issues_dir.clone()).unwrap();

        // Create file with leading zeros
        let test_file = issues_dir.join("000001_test.md");
        fs::write(&test_file, "content").unwrap();

        let result = storage.parse_issue_from_file(&test_file);
        assert!(result.is_ok());
        let issue = result.unwrap();
        assert_eq!(issue.number, IssueNumber::from(1));
        assert_eq!(issue.name, "test");
    }

    #[test]
    fn test_parse_issue_number_zero() {
        let temp_dir = TempDir::new().unwrap();
        let issues_dir = temp_dir.path().to_path_buf();
        let storage = FileSystemIssueStorage::new(issues_dir.clone()).unwrap();

        // Create file with zero number
        let test_file = issues_dir.join("000000_test.md");
        fs::write(&test_file, "content").unwrap();

        let result = storage.parse_issue_from_file(&test_file);
        assert!(result.is_ok());
        let issue = result.unwrap();
        assert_eq!(issue.number, IssueNumber::from(0));
        assert_eq!(issue.name, "test");
    }

    #[test]
    fn test_list_issues_in_dir_with_corrupted_files() {
        let temp_dir = TempDir::new().unwrap();
        let issues_dir = temp_dir.path().to_path_buf();
        let storage = FileSystemIssueStorage::new(issues_dir.clone()).unwrap();

        // Create valid numbered file
        fs::write(issues_dir.join("000001_valid.md"), "content").unwrap();

        // Create files that were previously considered "corrupted" but are now valid as non-numbered issues
        fs::write(issues_dir.join("invalid_format.md"), "content").unwrap(); // Now valid as non-numbered
        fs::write(issues_dir.join("abc123_invalid_number.md"), "content").unwrap(); // Now valid as non-numbered
        fs::write(issues_dir.join("1000000_too_large.md"), "content").unwrap(); // Now valid as non-numbered

        let issues = storage.list_issues_in_dir(&issues_dir).unwrap();
        // All .md files are now valid issues (1 numbered + 3 non-numbered)
        assert_eq!(issues.len(), 4);

        // Sort to make assertions predictable
        let mut sorted_issues = issues;
        sorted_issues.sort_by_key(|issue| issue.number);

        // First issue should be the numbered one
        assert_eq!(sorted_issues[0].number, IssueNumber::from(1));
        assert_eq!(sorted_issues[0].name, "valid");

        // The other 3 should be non-numbered with virtual numbers >= virtual_base
        for issue in sorted_issues.iter().take(4).skip(1) {
            assert!(issue.number.value() >= Config::global().virtual_issue_number_base);
        }
    }

    #[tokio::test]
    async fn test_concurrent_issue_creation() {
        let temp_dir = TempDir::new().unwrap();
        let issues_dir = temp_dir.path().to_path_buf();
        let storage = std::sync::Arc::new(FileSystemIssueStorage::new(issues_dir.clone()).unwrap());

        // Create multiple issues concurrently
        let mut handles = Vec::new();
        for i in 0..5 {
            let storage_clone = storage.clone();
            let handle = tokio::spawn(async move {
                storage_clone
                    .create_issue(format!("issue_{i}"), format!("Content {i}"))
                    .await
            });
            handles.push(handle);
        }

        // Collect results
        let mut results = Vec::new();
        for handle in handles {
            results.push(handle.await.unwrap());
        }

        // Check that all issues were created successfully
        assert_eq!(results.len(), 5);
        for result in results {
            assert!(result.is_ok());
        }

        // Verify all issues exist
        let all_issues = storage.list_issues().await.unwrap();
        assert_eq!(all_issues.len(), 5);

        // Check that numbers are sequential (though order might vary due to concurrency)
        let mut numbers: Vec<u32> = all_issues.iter().map(|i| i.number.into()).collect();
        numbers.sort();
        assert_eq!(numbers, vec![1, 2, 3, 4, 5]);
    }

    #[test]
    fn test_create_storage_with_invalid_path() {
        // Try to create storage with a path that contains null bytes (invalid on most systems)
        let invalid_path = PathBuf::from("invalid\0path");
        let result = FileSystemIssueStorage::new(invalid_path);

        // Should handle the error gracefully
        assert!(result.is_err());
    }

    #[test]
    fn test_empty_directory_handling() {
        let temp_dir = TempDir::new().unwrap();
        let issues_dir = temp_dir.path().to_path_buf();
        let storage = FileSystemIssueStorage::new(issues_dir.clone()).unwrap();

        // Test with completely empty directory
        let issues = storage.list_issues_in_dir(&issues_dir).unwrap();
        assert!(issues.is_empty());

        // Test get_next_issue_number with empty directory
        let next_number = storage.get_next_issue_number().unwrap();
        assert_eq!(next_number, 1);
    }

    #[tokio::test]
    async fn test_edge_case_issue_names() {
        let temp_dir = TempDir::new().unwrap();
        let issues_dir = temp_dir.path().to_path_buf();
        let storage = FileSystemIssueStorage::new(issues_dir.clone()).unwrap();

        // Test with various special characters and edge cases
        let edge_case_names = vec![
            "issue with spaces",
            "issue/with/slashes",
            "issue\\with\\backslashes",
            "issue-with-dashes",
            "issue_with_underscores",
            "UPPERCASE_ISSUE",
            "lowercase_issue",
            "123_numeric_start",
            "issue.with.dots",
            "issue@with@symbols",
            "very_long_issue_name_that_exceeds_normal_length_expectations_but_should_still_work",
            "", // Empty name
        ];

        for name in edge_case_names {
            let result = storage
                .create_issue(name.to_string(), "content".to_string())
                .await;
            assert!(result.is_ok(), "Failed to create issue with name: '{name}'");
        }

        // Verify all issues were created
        let all_issues = storage.list_issues().await.unwrap();
        assert_eq!(all_issues.len(), 12);
    }

    #[tokio::test]
    async fn test_update_issue() {
        let temp_dir = TempDir::new().unwrap();
        let issues_dir = temp_dir.path().to_path_buf();
        let storage = FileSystemIssueStorage::new(issues_dir.clone()).unwrap();

        // Create initial issue
        let issue = storage
            .create_issue("test_issue".to_string(), "Original content".to_string())
            .await
            .unwrap();

        // Update the issue
        let updated_content = "Updated content with new information";
        let updated_issue = storage
            .update_issue(issue.number.into(), updated_content.to_string())
            .await
            .unwrap();

        assert_eq!(updated_issue.number, issue.number);
        assert_eq!(updated_issue.name, issue.name);
        assert_eq!(updated_issue.content, updated_content);
        assert_eq!(updated_issue.file_path, issue.file_path);
        assert_eq!(updated_issue.completed, issue.completed);

        // Verify file was updated
        let file_content = std::fs::read_to_string(&updated_issue.file_path).unwrap();
        assert_eq!(file_content, updated_content);
    }

    #[tokio::test]
    async fn test_update_issue_not_found() {
        let temp_dir = TempDir::new().unwrap();
        let issues_dir = temp_dir.path().to_path_buf();
        let storage = FileSystemIssueStorage::new(issues_dir.clone()).unwrap();

        let result = storage.update_issue(999, "New content".to_string()).await;

        assert!(result.is_err());
    }

    #[tokio::test]
    async fn test_mark_complete() {
        let temp_dir = TempDir::new().unwrap();
        let issues_dir = temp_dir.path().to_path_buf();
        let storage = FileSystemIssueStorage::new(issues_dir.clone()).unwrap();

        // Create initial issue
        let issue = storage
            .create_issue("test_issue".to_string(), "Test content".to_string())
            .await
            .unwrap();

        assert!(!issue.completed);

        // Mark as complete
        let completed_issue = storage.mark_complete(issue.number.into()).await.unwrap();

        assert_eq!(completed_issue.number, issue.number);
        assert_eq!(completed_issue.name, issue.name);
        assert_eq!(completed_issue.content, issue.content);
        assert!(completed_issue.completed);

        // Verify file was moved to completed directory
        let expected_path = issues_dir.join("complete").join("000001_test_issue.md");
        assert_eq!(completed_issue.file_path, expected_path);
        assert!(expected_path.exists());
        assert!(!issue.file_path.exists());
    }

    #[tokio::test]
    async fn test_mark_complete_already_completed() {
        let temp_dir = TempDir::new().unwrap();
        let issues_dir = temp_dir.path().to_path_buf();
        let storage = FileSystemIssueStorage::new(issues_dir.clone()).unwrap();

        // Create and complete an issue
        let issue = storage
            .create_issue("test_issue".to_string(), "Test content".to_string())
            .await
            .unwrap();

        let completed_issue = storage.mark_complete(issue.number.into()).await.unwrap();

        // Try to mark as complete again - should be no-op
        let completed_again = storage.mark_complete(issue.number.into()).await.unwrap();

        assert_eq!(completed_issue.file_path, completed_again.file_path);
        assert!(completed_again.completed);
    }

    #[tokio::test]
    async fn test_mark_complete_not_found() {
        let temp_dir = TempDir::new().unwrap();
        let issues_dir = temp_dir.path().to_path_buf();
        let storage = FileSystemIssueStorage::new(issues_dir.clone()).unwrap();

        let result = storage.mark_complete(999).await;
        assert!(result.is_err());
    }

    #[tokio::test]
    async fn test_all_complete_empty() {
        let temp_dir = TempDir::new().unwrap();
        let issues_dir = temp_dir.path().to_path_buf();
        let storage = FileSystemIssueStorage::new(issues_dir.clone()).unwrap();

        let result = storage.all_complete().await.unwrap();
        assert!(result); // No issues means all are complete
    }

    #[tokio::test]
    async fn test_all_complete_with_pending() {
        let temp_dir = TempDir::new().unwrap();
        let issues_dir = temp_dir.path().to_path_buf();
        let storage = FileSystemIssueStorage::new(issues_dir.clone()).unwrap();

        // Create some issues
        storage
            .create_issue("issue1".to_string(), "Content 1".to_string())
            .await
            .unwrap();
        storage
            .create_issue("issue2".to_string(), "Content 2".to_string())
            .await
            .unwrap();

        let result = storage.all_complete().await.unwrap();
        assert!(!result); // Has pending issues
    }

    #[tokio::test]
    async fn test_all_complete_all_completed() {
        let temp_dir = TempDir::new().unwrap();
        let issues_dir = temp_dir.path().to_path_buf();
        let storage = FileSystemIssueStorage::new(issues_dir.clone()).unwrap();

        // Create and complete all issues
        let issue1 = storage
            .create_issue("issue1".to_string(), "Content 1".to_string())
            .await
            .unwrap();
        let issue2 = storage
            .create_issue("issue2".to_string(), "Content 2".to_string())
            .await
            .unwrap();

        storage.mark_complete(issue1.number.into()).await.unwrap();
        storage.mark_complete(issue2.number.into()).await.unwrap();

        let result = storage.all_complete().await.unwrap();
        assert!(result); // All issues are complete
    }

    #[test]
    fn test_format_issue_number() {
        assert_eq!(format_issue_number(1), "000001");
        assert_eq!(format_issue_number(123), "000123");
        assert_eq!(format_issue_number(999_999), "999999");
        assert_eq!(format_issue_number(0), "000000");
    }

    #[test]
    fn test_parse_issue_number_valid() {
        assert_eq!(parse_issue_number("000001").unwrap(), 1);
        assert_eq!(parse_issue_number("000123").unwrap(), 123);
        assert_eq!(parse_issue_number("999999").unwrap(), 999_999);
        assert_eq!(parse_issue_number("000000").unwrap(), 0);
    }

    #[test]
    fn test_parse_issue_number_invalid() {
        // Wrong length
        assert!(parse_issue_number("123").is_err());
        assert!(parse_issue_number("0000123").is_err());
        assert!(parse_issue_number("").is_err());

        // Non-numeric
        assert!(parse_issue_number("abc123").is_err());
        assert!(parse_issue_number("00abc1").is_err());

        // Too large
        assert!(parse_issue_number("1_000_000").is_err());
    }

    #[test]
    fn test_parse_issue_filename_valid() {
        let (number, name) = parse_issue_filename("000123_test_issue").unwrap();
        assert_eq!(number, 123);
        assert_eq!(name, "test_issue");

        let (number, name) = parse_issue_filename("000001_simple").unwrap();
        assert_eq!(number, 1);
        assert_eq!(name, "simple");

        let (number, name) = parse_issue_filename("000456_name_with_underscores").unwrap();
        assert_eq!(number, 456);
        assert_eq!(name, "name_with_underscores");

        let (number, name) = parse_issue_filename("000789_").unwrap();
        assert_eq!(number, 789);
        assert_eq!(name, "");
    }

    #[test]
    fn test_parse_issue_filename_invalid() {
        // No underscore
        assert!(parse_issue_filename("000123test").is_err());

        // Invalid number
        assert!(parse_issue_filename("abc123_test").is_err());
        assert!(parse_issue_filename("123_test").is_err());

        // Empty
        assert!(parse_issue_filename("").is_err());
        assert!(parse_issue_filename("_test").is_err());
    }

    #[test]
    fn test_parse_any_issue_filename_numbered() {
        // Test numbered format (existing behavior)
        let (number, name) = parse_any_issue_filename("000123_test_issue").unwrap();
        assert_eq!(number, Some(123));
        assert_eq!(name, "test_issue");

        let (number, name) = parse_any_issue_filename("000001_simple").unwrap();
        assert_eq!(number, Some(1));
        assert_eq!(name, "simple");

        let (number, name) = parse_any_issue_filename("000456_name_with_underscores").unwrap();
        assert_eq!(number, Some(456));
        assert_eq!(name, "name_with_underscores");
    }

    #[test]
    fn test_parse_any_issue_filename_non_numbered() {
        // Test non-numbered format (new behavior)
        let (number, name) = parse_any_issue_filename("my-issue").unwrap();
        assert_eq!(number, None);
        assert_eq!(name, "my-issue");

        let (number, name) = parse_any_issue_filename("bug-report").unwrap();
        assert_eq!(number, None);
        assert_eq!(name, "bug-report");

        let (number, name) = parse_any_issue_filename("feature_request").unwrap();
        assert_eq!(number, None);
        assert_eq!(name, "feature_request");

        let (number, name) = parse_any_issue_filename("simple").unwrap();
        assert_eq!(number, None);
        assert_eq!(name, "simple");
    }

    #[test]
    fn test_parse_any_issue_filename_edge_cases() {
        // Test empty filename
        assert!(parse_any_issue_filename("").is_err());

        // Test filename that looks like numbered but isn't
        let (number, name) = parse_any_issue_filename("123_not_6_digits").unwrap();
        assert_eq!(number, None); // Should be treated as non-numbered
        assert_eq!(name, "123_not_6_digits");

        // Test filename with underscores but not numbered format
        let (number, name) = parse_any_issue_filename("not_numbered_format").unwrap();
        assert_eq!(number, None);
        assert_eq!(name, "not_numbered_format");
    }

    #[test]
    fn test_virtual_number_generation() {
        // Test that virtual numbers are assigned consistently for non-numbered files
        let temp_dir = TempDir::new().unwrap();
        let issues_dir = temp_dir.path().to_path_buf();
        let storage = FileSystemIssueStorage::new(issues_dir.clone()).unwrap();

        // Create non-numbered files directly on disk (not via create_issue API)
        let issue_content = "# Test Issue\nThis is a test issue.";
        let readme_path = issues_dir.join("README.md");
        let notes_path = issues_dir.join("NOTES.md");
        let todo_path = issues_dir.join("TODO.md");

        std::fs::write(&readme_path, issue_content).unwrap();
        std::fs::write(&notes_path, issue_content).unwrap();
        std::fs::write(&todo_path, issue_content).unwrap();

        // Parse the files to get issues with virtual numbers
        let issue1 = storage.parse_issue_from_file(&readme_path).unwrap();
        let issue2 = storage.parse_issue_from_file(&notes_path).unwrap();
        let issue3 = storage.parse_issue_from_file(&todo_path).unwrap();

        let config = Config::global();

        // All should have virtual numbers >= virtual_issue_number_base
        assert!(issue1.number.value() >= config.virtual_issue_number_base);
        assert!(issue2.number.value() >= config.virtual_issue_number_base);
        assert!(issue3.number.value() >= config.virtual_issue_number_base);

        // Virtual numbers should be within the expected range
        assert!(
            issue1.number.value()
                < config.virtual_issue_number_base + config.virtual_issue_number_range
        );
        assert!(
            issue2.number.value()
                < config.virtual_issue_number_base + config.virtual_issue_number_range
        );
        assert!(
            issue3.number.value()
                < config.virtual_issue_number_base + config.virtual_issue_number_range
        );

        // Same filename should always generate the same virtual number (deterministic hashing)
        let issue1_again = storage.parse_issue_from_file(&readme_path).unwrap();
        assert_eq!(issue1.number, issue1_again.number);

        // Different filenames should have different virtual numbers
        assert_ne!(issue1.number, issue2.number);
        assert_ne!(issue2.number, issue3.number);
        assert_ne!(issue1.number, issue3.number);
    }

    #[test]
    fn test_hash_collision_handling() {
        // Test behavior when different filenames generate virtual numbers
        let temp_dir = TempDir::new().unwrap();
        let issues_dir = temp_dir.path().to_path_buf();
        let storage = FileSystemIssueStorage::new(issues_dir.clone()).unwrap();

        // Create multiple non-numbered files with different names
        let test_names = vec![
            "test1",
            "test2",
            "test3",
            "test4",
            "test5",
            "README",
            "NOTES",
            "TODO",
            "CHANGELOG",
            "DESIGN",
            "bug-report",
            "feature-request",
            "meeting-notes",
            "project-spec",
            "user-guide",
        ];

        let mut created_issues = Vec::new();
        for name in &test_names {
            let file_path = issues_dir.join(format!("{name}.md"));
            std::fs::write(&file_path, "Test content").unwrap();
            let issue = storage.parse_issue_from_file(&file_path).unwrap();
            created_issues.push(issue);
        }

        // Virtual numbers should be properly distributed and unique
        let mut virtual_numbers: std::collections::HashSet<u32> = std::collections::HashSet::new();
        for issue in &created_issues {
            let config = Config::global();
            // All should be virtual numbers
            assert!(issue.number.value() >= config.virtual_issue_number_base);

            // Each should be unique (hash algorithm should distribute properly)
            assert!(
                virtual_numbers.insert(issue.number.value()),
                "Duplicate virtual number found: {}",
                issue.number.value()
            );
        }

        // Test that we actually created the expected number of issues
        assert_eq!(created_issues.len(), test_names.len());

        // Test that filename-to-virtual-number mapping is consistent
        for (i, name) in test_names.iter().enumerate() {
            let file_path = issues_dir.join(format!("{name}.md"));
            let re_parsed = storage.parse_issue_from_file(&file_path).unwrap();
            assert_eq!(
                re_parsed.number, created_issues[i].number,
                "Virtual number changed for {name} on re-parsing"
            );
        }
    }

    #[tokio::test]
    async fn test_mixed_numbered_and_non_numbered_sorting() {
        // Test that numbered and non-numbered issues are sorted correctly together
        let temp_dir = TempDir::new().unwrap();
        let issues_dir = temp_dir.path().to_path_buf();
        let storage = FileSystemIssueStorage::new(issues_dir.clone()).unwrap();

        // Create mix of numbered and non-numbered issues
        let content = "Test issue content";

        // Create some traditional numbered issues via API
        let _numbered1 = storage
            .create_issue("first".to_string(), content.to_string())
            .await
            .unwrap(); // Should get number 1
        let _numbered2 = storage
            .create_issue("second".to_string(), content.to_string())
            .await
            .unwrap(); // Should get number 2

        // Create some non-numbered issues directly on disk
        let readme_path = issues_dir.join("README.md");
        let notes_path = issues_dir.join("NOTES.md");
        std::fs::write(&readme_path, content).unwrap();
        std::fs::write(&notes_path, content).unwrap();
        let _non_numbered1 = storage.parse_issue_from_file(&readme_path).unwrap();
        let _non_numbered2 = storage.parse_issue_from_file(&notes_path).unwrap();

        // Create another numbered issue
        let _numbered3 = storage
            .create_issue("third".to_string(), content.to_string())
            .await
            .unwrap(); // Should get number 3

        // List all issues
        let all_issues = storage.list_issues().await.unwrap();

        // Should have all 5 issues
        assert_eq!(all_issues.len(), 5);

        // Issues should be sorted by number (numbered first, then virtual)
        let config = Config::global();
        let mut prev_number = 0;
        let mut seen_virtual = false;

        for issue in &all_issues {
            if issue.number.value() < config.virtual_issue_number_base {
                // This is a numbered issue
                assert!(
                    !seen_virtual,
                    "Numbered issue found after virtual issue in sort order"
                );
                assert!(
                    issue.number.value() > prev_number,
                    "Numbered issues should be in ascending order"
                );
                prev_number = issue.number.value();
            } else {
                // This is a virtual number issue
                seen_virtual = true;
                assert!(
                    issue.number.value() >= config.virtual_issue_number_base,
                    "Virtual issue number should be >= base"
                );
            }
        }

        // Verify we have the expected numbered issues in order
        assert_eq!(all_issues[0].number.value(), 1);
        assert_eq!(all_issues[0].name, "first");
        assert_eq!(all_issues[1].number.value(), 2);
        assert_eq!(all_issues[1].name, "second");
        assert_eq!(all_issues[2].number.value(), 3);
        assert_eq!(all_issues[2].name, "third");

        // The remaining two should be virtual numbered issues
        assert!(all_issues[3].number.value() >= config.virtual_issue_number_base);
        assert!(all_issues[4].number.value() >= config.virtual_issue_number_base);
    }

    #[test]
    fn test_virtual_number_boundary_conditions() {
        // Test edge cases around virtual number boundaries
        let config = Config::global();

        // Test the virtual number calculation directly
        let test_filenames = [
            "", // Edge case - empty (should be handled elsewhere)
            "a", // Single character
            "very_long_filename_that_might_cause_issues_with_hashing_and_boundary_calculations_test",
            "filename_with_unicode_字符", // Unicode characters
            "UPPER_CASE_FILENAME",
            "mixed_Case_FileName",
            "filename-with-hyphens",
            "filename.with.dots",
            "filename with spaces", // Spaces (if allowed)
        ];

        for filename in test_filenames.iter().filter(|f| !f.is_empty()) {
            // Create a temporary storage instance to test the new algorithm
            let storage = FileSystemIssueStorage::new(PathBuf::from("/tmp")).unwrap();
            let virtual_number =
                storage.generate_virtual_number_with_collision_resistance(filename);

            // Verify virtual number is within expected bounds
            assert!(
                virtual_number >= config.virtual_issue_number_base,
                "Virtual number {} for '{}' should be >= {}",
                virtual_number,
                filename,
                config.virtual_issue_number_base
            );
            assert!(
                virtual_number
                    < config.virtual_issue_number_base + config.virtual_issue_number_range,
                "Virtual number {} for '{}' should be < {}",
                virtual_number,
                filename,
                config.virtual_issue_number_base + config.virtual_issue_number_range
            );
        }
    }

    #[test]
    fn test_invalid_input_edge_cases() {
        let temp_dir = TempDir::new().unwrap();
        let issues_dir = temp_dir.path().to_path_buf();
        let storage = FileSystemIssueStorage::new(issues_dir.clone()).unwrap();

        // Test filename that results in empty string after parsing
        // Note: ".md" is actually valid - file_stem() returns ".md", so we test a different edge case
        let result = parse_any_issue_filename("");
        assert!(result.is_err(), "Empty string should fail to parse");

        // Test filename with only dots (edge case)
        let dots_path = issues_dir.join("....md");
        std::fs::write(&dots_path, "content").unwrap();
        let result = storage.parse_issue_from_file(&dots_path);
        // This should actually work - filename is "..." which is non-empty
        assert!(
            result.is_ok(),
            "Filename with dots should parse as non-numbered: {result:?}"
        );
        if let Ok(issue) = result {
            assert_eq!(issue.name, "...");
            let config = Config::global();
            assert!(issue.number.value() >= config.virtual_issue_number_base);
        }

        // Test file with no extension (parse_issue_from_file doesn't check extension - that's done by is_issue_file)
        let no_ext_path = issues_dir.join("no_extension");
        std::fs::write(&no_ext_path, "content").unwrap();
        let result = storage.parse_issue_from_file(&no_ext_path);
        // parse_issue_from_file doesn't enforce .md extension - that's handled by directory scanning
        assert!(
            result.is_ok(),
            "parse_issue_from_file should work on any file regardless of extension"
        );

        // But is_issue_file should reject non-.md files
        assert!(
            !is_issue_file(&no_ext_path),
            "is_issue_file should reject non-.md files"
        );

        // Test moderately long filename (avoid filesystem limits)
        let long_name = "a".repeat(200); // Use 200 chars to avoid filesystem limits
        let long_path = issues_dir.join(format!("{long_name}.md"));
        if std::fs::write(&long_path, "content").is_ok() {
            let result = storage.parse_issue_from_file(&long_path);
            // This should work - long filenames are valid if filesystem supports them
            assert!(result.is_ok(), "Long valid filename should parse correctly");
        } else {
            // If filesystem rejects the filename, that's a system limitation, not our parsing issue
            println!("Filesystem rejected long filename - this is a system limitation");
        }

        // Test filename with only special characters (should get virtual number)
        let special_path = issues_dir.join("!@#$%^&*()_+.md");
        std::fs::write(&special_path, "content").unwrap();
        let result = storage.parse_issue_from_file(&special_path);
        assert!(
            result.is_ok(),
            "Special characters should be valid in non-numbered format"
        );
        let issue = result.unwrap();
        let config = Config::global();
        assert!(issue.number.value() >= config.virtual_issue_number_base);

        // Test nonexistent file
        let nonexistent = issues_dir.join("does_not_exist.md");
        let result = storage.parse_issue_from_file(&nonexistent);
        assert!(result.is_err(), "Nonexistent file should fail");

        // Test file with invalid UTF-8 in content (might fail content reading)
        let utf8_path = issues_dir.join("utf8_test.md");
        std::fs::write(&utf8_path, [0xFF, 0xFE, 0xFD, 0xFC]).unwrap(); // Invalid UTF-8
        let result = storage.parse_issue_from_file(&utf8_path);
        // Invalid UTF-8 content might cause parsing to fail, which is expected behavior
        match result {
            Ok(_) => {
                // If it succeeds, the system handled invalid UTF-8 gracefully
            }
            Err(_) => {
<<<<<<< HEAD
                // If it fails, that's expected due to invalid UTF-8 content - this is acceptable
=======
                // If it fails, that's expected due to invalid UTF-8 content
>>>>>>> 5abfeef5
            }
        }
    }

    #[test]
    fn test_create_safe_filename() {
        assert_eq!(create_safe_filename("simple"), "simple");
        assert_eq!(create_safe_filename("with spaces"), "with-spaces");
        assert_eq!(create_safe_filename("with/slashes"), "with-slashes");
        assert_eq!(
            create_safe_filename("with\\backslashes"),
            "with-backslashes"
        );
        assert_eq!(create_safe_filename("with:colons"), "with-colons");
        assert_eq!(create_safe_filename("with*asterisks"), "with-asterisks");
        assert_eq!(create_safe_filename("with?questions"), "with-questions");
        assert_eq!(create_safe_filename("with\"quotes"), "with-quotes");
        assert_eq!(create_safe_filename("with<brackets>"), "with-brackets");
        assert_eq!(create_safe_filename("with|pipes"), "with-pipes");

        // Multiple consecutive spaces/chars become single dash
        assert_eq!(
            create_safe_filename("with   multiple   spaces"),
            "with-multiple-spaces"
        );
        assert_eq!(create_safe_filename("with///slashes"), "with-slashes");

        // Trim dashes from start and end
        assert_eq!(create_safe_filename("/start/and/end/"), "start-and-end");
        assert_eq!(create_safe_filename("   spaces   "), "spaces");

        // Empty or only problematic chars
        assert_eq!(create_safe_filename(""), "unnamed");
        assert_eq!(create_safe_filename("///"), "unnamed");
        assert_eq!(create_safe_filename("   "), "unnamed");

        // Length limiting
        let long_name = "a".repeat(150);
        let safe_name = create_safe_filename(&long_name);
        assert_eq!(safe_name.len(), 100);
        assert_eq!(safe_name, "a".repeat(100));
    }

    #[test]
    fn test_validate_issue_name_valid() {
        assert!(validate_issue_name("simple").is_ok());
        assert!(validate_issue_name("with spaces").is_ok());
        assert!(validate_issue_name("with/slashes").is_ok());
        assert!(validate_issue_name("with_underscores").is_ok());
        assert!(validate_issue_name("123numbers").is_ok());
        assert!(validate_issue_name("UPPERCASE").is_ok());
        assert!(validate_issue_name("MiXeD cAsE").is_ok());
        assert!(validate_issue_name("with-dashes").is_ok());
        assert!(validate_issue_name("with.dots").is_ok());
        assert!(validate_issue_name("with@symbols").is_ok());

        // 200 characters exactly
        let max_length = "a".repeat(200);
        assert!(validate_issue_name(&max_length).is_ok());
    }

    #[test]
    fn test_validate_issue_name_invalid() {
        // Empty
        assert!(validate_issue_name("").is_err());

        // Too long
        let too_long = "a".repeat(201);
        assert!(validate_issue_name(&too_long).is_err());

        // Control characters
        assert!(validate_issue_name("with\tcontrol").is_err());
        assert!(validate_issue_name("with\ncontrol").is_err());
        assert!(validate_issue_name("with\rcontrol").is_err());
        assert!(validate_issue_name("with\x00control").is_err());
    }

    #[test]
    fn test_is_issue_file() {
        // Valid issue files - numbered format (traditional)
        assert!(is_issue_file(Path::new("000123_test.md")));
        assert!(is_issue_file(Path::new("000001_simple.md")));
        assert!(is_issue_file(Path::new("999999_max.md")));
        assert!(is_issue_file(Path::new("000000_zero.md")));
        assert!(is_issue_file(Path::new("000456_name_with_underscores.md")));

        // Valid issue files - non-numbered format (new)
        assert!(is_issue_file(Path::new("123_test.md"))); // Now valid: any .md file
        assert!(is_issue_file(Path::new("000123test.md"))); // Now valid: any .md file
        assert!(is_issue_file(Path::new("abc123_test.md"))); // Now valid: any .md file
        assert!(is_issue_file(Path::new("README.md"))); // Now valid: any .md file
        assert!(is_issue_file(Path::new("bug-report.md"))); // Valid: non-numbered
        assert!(is_issue_file(Path::new("my-feature.md"))); // Valid: non-numbered

        // Invalid files - wrong extension or no filename
        assert!(!is_issue_file(Path::new("000123_test.txt"))); // Wrong extension
        assert!(!is_issue_file(Path::new("000123_test"))); // No extension
        assert!(!is_issue_file(Path::new(".md"))); // Empty filename

        // Valid but edge cases
        assert!(is_issue_file(Path::new("000123_.md"))); // Valid: empty name part in numbered format

        // Path with directory should work
        assert!(is_issue_file(Path::new("./issues/000123_test.md")));
        assert!(is_issue_file(Path::new("/path/to/README.md")));
    }

    // Comprehensive tests for issue operations as specified in the issue
    #[tokio::test]
    async fn test_create_issue_comprehensive() {
        let (storage, _temp) = create_test_storage();

        // Create first issue
        let issue1 = storage
            .create_issue("test_issue".to_string(), "Test content".to_string())
            .await
            .unwrap();

        assert_eq!(issue1.number, IssueNumber::from(1));
        assert_eq!(issue1.name, "test_issue");
        assert_eq!(issue1.content, "Test content");
        assert!(!issue1.completed);

        // Create second issue - should auto-increment
        let issue2 = storage
            .create_issue("another_issue".to_string(), "More content".to_string())
            .await
            .unwrap();

        assert_eq!(issue2.number, IssueNumber::from(2));
    }

    #[tokio::test]
    async fn test_list_issues_comprehensive() {
        let (storage, _temp) = create_test_storage();

        // Initially empty
        let issues = storage.list_issues().await.unwrap();
        assert!(issues.is_empty());

        // Create some issues
        storage
            .create_issue("issue1".to_string(), "Content 1".to_string())
            .await
            .unwrap();
        storage
            .create_issue("issue2".to_string(), "Content 2".to_string())
            .await
            .unwrap();

        let issues = storage.list_issues().await.unwrap();
        assert_eq!(issues.len(), 2);
        assert_eq!(issues[0].number, IssueNumber::from(1));
        assert_eq!(issues[1].number, IssueNumber::from(2));
    }

    #[tokio::test]
    async fn test_get_issue_comprehensive() {
        let (storage, _temp) = create_test_storage();

        // Create an issue
        let created = storage
            .create_issue("test_issue".to_string(), "Test content".to_string())
            .await
            .unwrap();

        // Get it back
        let retrieved = storage.get_issue(created.number.into()).await.unwrap();
        assert_eq!(retrieved.number, created.number);
        assert_eq!(retrieved.name, created.name);
        assert_eq!(retrieved.content, created.content);

        // Try to get non-existent issue
        let result = storage.get_issue(999).await;
        assert!(matches!(
            result,
            Err(SwissArmyHammerError::IssueNotFound(_))
        ));
    }

    #[tokio::test]
    async fn test_update_issue_comprehensive() {
        let (storage, _temp) = create_test_storage();

        // Create an issue
        let issue = storage
            .create_issue("test_issue".to_string(), "Original content".to_string())
            .await
            .unwrap();

        // Update it
        let updated = storage
            .update_issue(issue.number.into(), "Updated content".to_string())
            .await
            .unwrap();

        assert_eq!(updated.number, issue.number);
        assert_eq!(updated.content, "Updated content");

        // Verify it's persisted
        let retrieved = storage.get_issue(issue.number.into()).await.unwrap();
        assert_eq!(retrieved.content, "Updated content");
    }

    #[tokio::test]
    async fn test_update_nonexistent_issue_comprehensive() {
        let (storage, _temp) = create_test_storage();

        let result = storage.update_issue(999, "Content".to_string()).await;
        assert!(matches!(
            result,
            Err(SwissArmyHammerError::IssueNotFound(_))
        ));
    }

    #[tokio::test]
    async fn test_mark_complete_comprehensive() {
        let (storage, _temp) = create_test_storage();

        // Create an issue
        let issue = storage
            .create_issue("test_issue".to_string(), "Content".to_string())
            .await
            .unwrap();

        assert!(!issue.completed);

        // Mark it complete
        let completed = storage.mark_complete(issue.number.into()).await.unwrap();
        assert!(completed.completed);

        // Verify file was moved
        assert!(completed.file_path.to_string_lossy().contains("complete"));

        // Verify it appears in completed list
        let all_issues = storage.list_issues().await.unwrap();
        let completed_issues: Vec<_> = all_issues.iter().filter(|i| i.completed).collect();
        assert_eq!(completed_issues.len(), 1);
    }

    #[tokio::test]
    async fn test_mark_complete_idempotent_comprehensive() {
        let (storage, _temp) = create_test_storage();

        // Create and complete an issue
        let issue = storage
            .create_issue("test_issue".to_string(), "Content".to_string())
            .await
            .unwrap();

        storage.mark_complete(issue.number.into()).await.unwrap();

        // Mark complete again - should be idempotent
        let result = storage.mark_complete(issue.number.into()).await;
        assert!(result.is_ok());
        assert!(result.unwrap().completed);
    }

    #[tokio::test]
    async fn test_all_complete_comprehensive() {
        let (storage, _temp) = create_test_storage();

        // Initially true (no issues)
        assert!(storage.all_complete().await.unwrap());

        // Create issues
        let issue1 = storage
            .create_issue("issue1".to_string(), "Content".to_string())
            .await
            .unwrap();
        let issue2 = storage
            .create_issue("issue2".to_string(), "Content".to_string())
            .await
            .unwrap();

        // Now false
        assert!(!storage.all_complete().await.unwrap());

        // Complete one
        storage.mark_complete(issue1.number.into()).await.unwrap();
        assert!(!storage.all_complete().await.unwrap());

        // Complete both
        storage.mark_complete(issue2.number.into()).await.unwrap();
        assert!(storage.all_complete().await.unwrap());
    }

    #[test]
    fn test_format_issue_number_comprehensive() {
        assert_eq!(format_issue_number(1), "000001");
        assert_eq!(format_issue_number(999_999), "999999");
        assert_eq!(format_issue_number(42), "000042");
    }

    #[test]
    fn test_parse_issue_number_comprehensive() {
        assert_eq!(parse_issue_number("000001").unwrap(), 1);
        assert_eq!(parse_issue_number("999999").unwrap(), 999_999);
        assert_eq!(parse_issue_number("000042").unwrap(), 42);

        // Invalid cases
        assert!(parse_issue_number("").is_err());
        assert!(parse_issue_number("abc").is_err());
        assert!(parse_issue_number("12345").is_err()); // Not 6 digits
    }

    #[test]
    fn test_parse_issue_filename_comprehensive() {
        let (num, name) = parse_issue_filename("000001_test_issue").unwrap();
        assert_eq!(num, 1);
        assert_eq!(name, "test_issue");

        let (num, name) = parse_issue_filename("000042_complex_name_with_underscores").unwrap();
        assert_eq!(num, 42);
        assert_eq!(name, "complex_name_with_underscores");

        // Invalid cases
        assert!(parse_issue_filename("no_number").is_err());
        assert!(parse_issue_filename("123_short").is_err());
    }

    #[test]
    fn test_create_safe_filename_comprehensive() {
        assert_eq!(create_safe_filename("simple"), "simple");
        assert_eq!(create_safe_filename("with spaces"), "with-spaces");
        assert_eq!(
            create_safe_filename("special/chars*removed"),
            "special-chars-removed"
        );
        assert_eq!(create_safe_filename("   trimmed   "), "trimmed");

        // Long names should be truncated
        let long_name = "a".repeat(200);
        let safe_name = create_safe_filename(&long_name);
        assert!(safe_name.len() <= 100);
    }

    #[test]
    fn test_create_safe_filename_security() {
        // Test path traversal protection
        assert_eq!(
            create_safe_filename("../etc/passwd"),
            "path_traversal_attempted"
        );
        assert_eq!(create_safe_filename("./config"), "path_traversal_attempted");
        assert_eq!(
            create_safe_filename("..\\windows\\system32"),
            "path_traversal_attempted"
        );

        // Test Windows reserved names
        assert_eq!(create_safe_filename("CON"), "CON_file");
        assert_eq!(create_safe_filename("PRN"), "PRN_file");
        assert_eq!(create_safe_filename("AUX"), "AUX_file");
        assert_eq!(create_safe_filename("NUL"), "NUL_file");
        assert_eq!(create_safe_filename("COM1"), "COM1_file");
        assert_eq!(create_safe_filename("LPT1"), "LPT1_file");

        // Test case insensitive Windows reserved names
        assert_eq!(create_safe_filename("con"), "con_file");
        assert_eq!(create_safe_filename("Com1"), "Com1_file");

        // Test Unix reserved names (when used as standalone names)
        assert_eq!(create_safe_filename("."), "._file");
        assert_eq!(create_safe_filename(".."), ".._file");

        // Test hidden files (starting with dot)
        assert_eq!(create_safe_filename(".hidden"), "hidden_hidden");
        assert_eq!(create_safe_filename(".gitignore"), "hidden_gitignore");

        // Test names ending with dot (Windows issue)
        assert_eq!(create_safe_filename("filename."), "filename_file");
        assert_eq!(create_safe_filename("test..."), "test_file");

        // Test null bytes and control characters
        assert_eq!(create_safe_filename("test\0null"), "test-null");
        assert_eq!(create_safe_filename("test\x01control"), "test-control");
        assert_eq!(create_safe_filename("test\x7Fdelete"), "test-delete");

        // Test very long names - gets truncated to max_filename_length (default 100)
        let very_long_name = "a".repeat(300);
        let safe_name = create_safe_filename(&very_long_name);
        assert_eq!(safe_name.len(), 100);
        assert_eq!(safe_name, "a".repeat(100));
    }

    #[tokio::test]
    async fn test_create_issues_batch() {
        let (storage, _temp) = create_test_storage();

        let batch_data = vec![
            ("issue_1".to_string(), "Content 1".to_string()),
            ("issue_2".to_string(), "Content 2".to_string()),
            ("issue_3".to_string(), "Content 3".to_string()),
        ];

        let issues = storage.create_issues_batch(batch_data).await.unwrap();

        assert_eq!(issues.len(), 3);
        assert_eq!(issues[0].name, "issue_1");
        assert_eq!(issues[0].content, "Content 1");
        assert_eq!(issues[1].name, "issue_2");
        assert_eq!(issues[1].content, "Content 2");
        assert_eq!(issues[2].name, "issue_3");
        assert_eq!(issues[2].content, "Content 3");

        // Verify issues were actually created
        let all_issues = storage.list_issues().await.unwrap();
        assert_eq!(all_issues.len(), 3);
    }

    #[tokio::test]
    async fn test_create_issues_batch_empty() {
        let (storage, _temp) = create_test_storage();

        let batch_data = vec![];
        let issues = storage.create_issues_batch(batch_data).await.unwrap();

        assert_eq!(issues.len(), 0);
    }

    #[tokio::test]
    async fn test_get_issues_batch() {
        let (storage, _temp) = create_test_storage();

        // Create some issues first
        let issue1 = storage
            .create_issue("issue_1".to_string(), "Content 1".to_string())
            .await
            .unwrap();
        let issue2 = storage
            .create_issue("issue_2".to_string(), "Content 2".to_string())
            .await
            .unwrap();
        let issue3 = storage
            .create_issue("issue_3".to_string(), "Content 3".to_string())
            .await
            .unwrap();

        let numbers = vec![
            issue1.number.value(),
            issue2.number.value(),
            issue3.number.value(),
        ];
        let retrieved_issues = storage.get_issues_batch(numbers).await.unwrap();

        assert_eq!(retrieved_issues.len(), 3);
        assert_eq!(retrieved_issues[0].number, issue1.number);
        assert_eq!(retrieved_issues[1].number, issue2.number);
        assert_eq!(retrieved_issues[2].number, issue3.number);
    }

    #[tokio::test]
    async fn test_get_issues_batch_empty() {
        let (storage, _temp) = create_test_storage();

        let numbers = vec![];
        let issues = storage.get_issues_batch(numbers).await.unwrap();

        assert_eq!(issues.len(), 0);
    }

    #[tokio::test]
    async fn test_get_issues_batch_nonexistent() {
        let (storage, _temp) = create_test_storage();

        let numbers = vec![999, 1000, 1001];
        let result = storage.get_issues_batch(numbers).await;

        // Should fail because the issues don't exist
        assert!(result.is_err());
    }

    #[tokio::test]
    async fn test_update_issues_batch() {
        let (storage, _temp) = create_test_storage();

        // Create some issues first
        let issue1 = storage
            .create_issue("issue_1".to_string(), "Original 1".to_string())
            .await
            .unwrap();
        let issue2 = storage
            .create_issue("issue_2".to_string(), "Original 2".to_string())
            .await
            .unwrap();
        let issue3 = storage
            .create_issue("issue_3".to_string(), "Original 3".to_string())
            .await
            .unwrap();

        let updates = vec![
            (issue1.number.value(), "Updated 1".to_string()),
            (issue2.number.value(), "Updated 2".to_string()),
            (issue3.number.value(), "Updated 3".to_string()),
        ];

        let updated_issues = storage.update_issues_batch(updates).await.unwrap();

        assert_eq!(updated_issues.len(), 3);
        assert_eq!(updated_issues[0].content, "Updated 1");
        assert_eq!(updated_issues[1].content, "Updated 2");
        assert_eq!(updated_issues[2].content, "Updated 3");

        // Verify updates were persisted
        let retrieved_issue1 = storage.get_issue(issue1.number.value()).await.unwrap();
        assert_eq!(retrieved_issue1.content, "Updated 1");
    }

    #[tokio::test]
    async fn test_update_issues_batch_empty() {
        let (storage, _temp) = create_test_storage();

        let updates = vec![];
        let issues = storage.update_issues_batch(updates).await.unwrap();

        assert_eq!(issues.len(), 0);
    }

    #[tokio::test]
    async fn test_update_issues_batch_nonexistent() {
        let (storage, _temp) = create_test_storage();

        let updates = vec![
            (999, "Updated 1".to_string()),
            (1000, "Updated 2".to_string()),
        ];

        let result = storage.update_issues_batch(updates).await;

        // Should fail because the issues don't exist
        assert!(result.is_err());
    }

    #[tokio::test]
    async fn test_mark_complete_batch() {
        let (storage, _temp) = create_test_storage();

        // Create some issues first
        let issue1 = storage
            .create_issue("issue_1".to_string(), "Content 1".to_string())
            .await
            .unwrap();
        let issue2 = storage
            .create_issue("issue_2".to_string(), "Content 2".to_string())
            .await
            .unwrap();
        let issue3 = storage
            .create_issue("issue_3".to_string(), "Content 3".to_string())
            .await
            .unwrap();

        let numbers = vec![
            issue1.number.value(),
            issue2.number.value(),
            issue3.number.value(),
        ];
        let completed_issues = storage.mark_complete_batch(numbers).await.unwrap();

        assert_eq!(completed_issues.len(), 3);
        assert!(completed_issues[0].completed);
        assert!(completed_issues[1].completed);
        assert!(completed_issues[2].completed);

        // Verify issues were marked complete
        let retrieved_issue1 = storage.get_issue(issue1.number.value()).await.unwrap();
        assert!(retrieved_issue1.completed);
    }

    #[tokio::test]
    async fn test_mark_complete_batch_empty() {
        let (storage, _temp) = create_test_storage();

        let numbers = vec![];
        let issues = storage.mark_complete_batch(numbers).await.unwrap();

        assert_eq!(issues.len(), 0);
    }

    #[tokio::test]
    async fn test_mark_complete_batch_nonexistent() {
        let (storage, _temp) = create_test_storage();

        let numbers = vec![999, 1000, 1001];
        let result = storage.mark_complete_batch(numbers).await;

        // Should fail because the issues don't exist
        assert!(result.is_err());
    }

    #[tokio::test]
    async fn test_batch_operations_preserve_order() {
        let (storage, _temp) = create_test_storage();

        // Create issues in a specific order
        let batch_data = vec![
            ("alpha".to_string(), "First".to_string()),
            ("beta".to_string(), "Second".to_string()),
            ("gamma".to_string(), "Third".to_string()),
        ];

        let created_issues = storage.create_issues_batch(batch_data).await.unwrap();

        // Verify order is preserved
        assert_eq!(created_issues[0].name, "alpha");
        assert_eq!(created_issues[1].name, "beta");
        assert_eq!(created_issues[2].name, "gamma");

        // Get issues in different order
        let numbers = vec![
            created_issues[2].number.value(),
            created_issues[0].number.value(),
            created_issues[1].number.value(),
        ];

        let retrieved_issues = storage.get_issues_batch(numbers).await.unwrap();

        // Should preserve requested order
        assert_eq!(retrieved_issues[0].name, "gamma");
        assert_eq!(retrieved_issues[1].name, "alpha");
        assert_eq!(retrieved_issues[2].name, "beta");
    }

    #[tokio::test]
    async fn test_batch_operations_with_large_batches() {
        let (storage, _temp) = create_test_storage();

        // Create a large batch
        let batch_size = 100;
        let batch_data: Vec<(String, String)> = (1..=batch_size)
            .map(|i| (format!("issue_{i}"), format!("Content {i}")))
            .collect();

        let created_issues = storage.create_issues_batch(batch_data).await.unwrap();
        assert_eq!(created_issues.len(), batch_size);

        // Get all issues in batch
        let numbers: Vec<u32> = created_issues.iter().map(|i| i.number.value()).collect();
        let retrieved_issues = storage.get_issues_batch(numbers.clone()).await.unwrap();
        assert_eq!(retrieved_issues.len(), batch_size);

        // Update all issues in batch
        let updates: Vec<(u32, String)> = created_issues
            .iter()
            .map(|i| (i.number.value(), format!("Updated {}", i.number.value())))
            .collect();
        let updated_issues = storage.update_issues_batch(updates).await.unwrap();
        assert_eq!(updated_issues.len(), batch_size);

        // Mark half complete in batch
        let half_numbers: Vec<u32> = numbers.iter().take(batch_size / 2).cloned().collect();
        let completed_issues = storage.mark_complete_batch(half_numbers).await.unwrap();
        assert_eq!(completed_issues.len(), batch_size / 2);

        // Verify final state
        let all_issues = storage.list_issues().await.unwrap();
        assert_eq!(all_issues.len(), batch_size);

        let completed_count = all_issues.iter().filter(|i| i.completed).count();
        assert_eq!(completed_count, batch_size / 2);
    }

    #[tokio::test]
    async fn test_batch_operations_partial_failure_behavior() {
        let (storage, _temp) = create_test_storage();

        // Create one issue
        let issue = storage
            .create_issue("existing".to_string(), "Content".to_string())
            .await
            .unwrap();

        // Try to get batch with mix of existing and non-existing issues
        let numbers = vec![issue.number.value(), 999, 1000];
        let result = storage.get_issues_batch(numbers).await;

        // Should fail entirely, not return partial results
        assert!(result.is_err());

        // Try to update batch with mix of existing and non-existing issues
        let updates = vec![
            (issue.number.value(), "Updated".to_string()),
            (999, "Should fail".to_string()),
        ];
        let result = storage.update_issues_batch(updates).await;

        // Should fail entirely
        assert!(result.is_err());

        // Verify original issue was not updated
        let retrieved_issue = storage.get_issue(issue.number.value()).await.unwrap();
        assert_eq!(retrieved_issue.content, "Content");
    }

    #[test]
    fn test_virtual_number_collision_resistance() {
        // Test that the improved virtual number generation has better collision resistance
        let storage = FileSystemIssueStorage::new(PathBuf::from("/tmp")).unwrap();

        // Create a set of filenames that would likely collide with simple hash % range
        let test_filenames = vec![
            "readme", "README", "notes", "NOTES", "todo", "TODO", "doc", "DOC", "test", "TEST",
        ];

        let mut virtual_numbers = std::collections::HashSet::new();

        for filename in test_filenames {
            let virtual_number =
                storage.generate_virtual_number_with_collision_resistance(filename);

            // Verify each filename gets a unique virtual number (no collisions in this small set)
            assert!(
                virtual_numbers.insert(virtual_number),
                "Collision detected: filename '{filename}' got virtual number {virtual_number} which was already used"
            );

            // Verify virtual numbers are in valid range
            let config = Config::global();
            assert!(
                virtual_number >= config.virtual_issue_number_base,
                "Virtual number {} is below base {}",
                virtual_number,
                config.virtual_issue_number_base
            );
            assert!(
                virtual_number
                    < config.virtual_issue_number_base + config.virtual_issue_number_range,
                "Virtual number {} is above max {}",
                virtual_number,
                config.virtual_issue_number_base + config.virtual_issue_number_range
            );
        }
    }

    #[test]
    fn test_virtual_number_deterministic() {
        // Test that virtual number generation is deterministic - same filename always gets same number
        let storage = FileSystemIssueStorage::new(PathBuf::from("/tmp")).unwrap();

        let test_filenames = vec![
            "consistent_test",
            "another_file",
            "special-chars_123",
            "unicode_文件名",
        ];

        for filename in test_filenames {
            let first_call = storage.generate_virtual_number_with_collision_resistance(filename);
            let second_call = storage.generate_virtual_number_with_collision_resistance(filename);
            let third_call = storage.generate_virtual_number_with_collision_resistance(filename);

            assert_eq!(
                first_call, second_call,
                "Virtual number generation is not deterministic for filename '{filename}'"
            );
            assert_eq!(
                second_call, third_call,
                "Virtual number generation is not deterministic for filename '{filename}'"
            );
        }
    }

    #[tokio::test]
    async fn test_mixed_numbered_non_numbered_sorting() {
        // Test sorting behavior when mixing numbered and non-numbered files
        let temp_dir = TempDir::new().unwrap();
        let issues_dir = temp_dir.path().to_path_buf();
        let storage = FileSystemIssueStorage::new(issues_dir.clone()).unwrap();

        // Create a mix of numbered and non-numbered files
        std::fs::write(issues_dir.join("000005_numbered.md"), "Numbered issue 5").unwrap();
        std::fs::write(issues_dir.join("000010_another.md"), "Numbered issue 10").unwrap();
        std::fs::write(issues_dir.join("readme.md"), "Non-numbered readme").unwrap();
        std::fs::write(issues_dir.join("notes.md"), "Non-numbered notes").unwrap();
        std::fs::write(issues_dir.join("000001_first.md"), "First numbered issue").unwrap();

        let all_issues = storage.list_issues().await.unwrap();

        // Verify we got all 5 files
        assert_eq!(all_issues.len(), 5);

        // Verify issues are sorted by number (numbered issues first, then virtual numbers)
        let numbers: Vec<u32> = all_issues.iter().map(|i| i.number.value()).collect();

        // Check that the sequence is monotonically increasing
        for i in 1..numbers.len() {
            assert!(
                numbers[i - 1] <= numbers[i],
                "Issues not properly sorted: {numbers:?}"
            );
        }

        // Verify numbered issues (1, 5, 10) come before virtual numbers (500,000+)
        let config = Config::global();
        let first_numbered_count = numbers
            .iter()
            .take_while(|&n| *n < config.virtual_issue_number_base)
            .count();
        assert_eq!(
            first_numbered_count, 3,
            "Should have 3 numbered issues before virtual numbers"
        );

        // Verify virtual numbers are in correct range
        let virtual_numbers: Vec<u32> = numbers
            .iter()
            .filter(|&n| *n >= config.virtual_issue_number_base)
            .cloned()
            .collect();
        assert_eq!(virtual_numbers.len(), 2, "Should have 2 virtual numbers");

        for virtual_num in virtual_numbers {
            assert!(
                virtual_num < config.virtual_issue_number_base + config.virtual_issue_number_range,
                "Virtual number {virtual_num} outside expected range"
            );
        }
    }

    #[tokio::test]
    async fn test_non_numbered_file_edge_cases() {
        // Test edge cases for non-numbered file handling
        let temp_dir = TempDir::new().unwrap();
        let issues_dir = temp_dir.path().to_path_buf();
        let storage = FileSystemIssueStorage::new(issues_dir.clone()).unwrap();

        // Test various edge case filenames
        let edge_cases = vec![
            ("a.md", "Single character"),
            ("very_long_filename_that_tests_boundary_conditions_for_hashing_algorithms_and_virtual_number_generation.md", "Very long filename"),
            ("special-chars_123!@#.md", "Special characters"),
            ("UPPERCASE_FILE.md", "Uppercase"),
            ("mixed_Case_File.md", "Mixed case"),
            ("file.with.dots.md", "Multiple dots"),
            ("file-with-hyphens.md", "Hyphens"),
            ("file_with_underscores.md", "Underscores"),
        ];

        for (filename, content) in edge_cases {
            std::fs::write(issues_dir.join(filename), content).unwrap();
        }

        let all_issues = storage.list_issues().await.unwrap();

        // All files should be parsed successfully
        assert_eq!(all_issues.len(), 8, "All edge case files should be parsed");

        // All should have virtual numbers in correct range
        let config = Config::global();
        for issue in all_issues {
            assert!(
                issue.number.value() >= config.virtual_issue_number_base,
                "Issue '{}' has virtual number {} below base {}",
                issue.name,
                issue.number.value(),
                config.virtual_issue_number_base
            );
            assert!(
                issue.number.value()
                    < config.virtual_issue_number_base + config.virtual_issue_number_range,
                "Issue '{}' has virtual number {} above max range",
                issue.name,
                issue.number.value()
            );
        }
    }
}<|MERGE_RESOLUTION|>--- conflicted
+++ resolved
@@ -2417,11 +2417,7 @@
                 // If it succeeds, the system handled invalid UTF-8 gracefully
             }
             Err(_) => {
-<<<<<<< HEAD
-                // If it fails, that's expected due to invalid UTF-8 content - this is acceptable
-=======
                 // If it fails, that's expected due to invalid UTF-8 content
->>>>>>> 5abfeef5
             }
         }
     }
